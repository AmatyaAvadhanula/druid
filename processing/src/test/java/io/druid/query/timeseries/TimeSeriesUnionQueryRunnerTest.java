--- conflicted
+++ resolved
@@ -143,7 +143,6 @@
     QueryToolChest toolChest = new TimeseriesQueryQueryToolChest(new QueryConfig());
     QueryRunner mergingrunner = toolChest.mergeResults(
         new UnionQueryRunner<Result<TimeseriesResultValue>>(
-<<<<<<< HEAD
             (Iterable) Arrays.asList(
                 new QueryRunner<Result<TimeseriesResultValue>>()
                 {
@@ -155,7 +154,7 @@
                   {
                     return Sequences.simple(
                         Lists.newArrayList(
-                            new Result<TimeseriesResultValue>(
+                            new Result<>(
                                 new DateTime("2011-04-02"),
                                 new TimeseriesResultValue(
                                     ImmutableMap.<String, Object>of(
@@ -166,7 +165,7 @@
                                     )
                                 )
                             ),
-                            new Result<TimeseriesResultValue>(
+                            new Result<>(
                                 new DateTime("2011-04-03"),
                                 new TimeseriesResultValue(
                                     ImmutableMap.<String, Object>of(
@@ -193,7 +192,7 @@
                     {
                       return Sequences.simple(
                           Lists.newArrayList(
-                              new Result<TimeseriesResultValue>(
+                              new Result<>(
                                   new DateTime("2011-04-01"),
                                   new TimeseriesResultValue(
                                       ImmutableMap.<String, Object>of(
@@ -203,56 +202,9 @@
                                           6L
                                       )
 
-=======
-            new QueryRunner<Result<TimeseriesResultValue>>()
-            {
-              @Override
-              public Sequence<Result<TimeseriesResultValue>> run(Query<Result<TimeseriesResultValue>> query,
-                                                                 Map<String, Object> responseContext
-              )
-              {
-                if (query.getDataSource().equals(new TableDataSource("ds1"))) {
-                  return Sequences.simple(
-                      Lists.newArrayList(
-                          new Result<TimeseriesResultValue>(
-                              new DateTime("2011-04-02"),
-                              new TimeseriesResultValue(
-                                  ImmutableMap.<String, Object>of(
-                                      "rows",
-                                      1L,
-                                      "idx",
-                                      2L
-                                  )
-                              )
-                          ),
-                          new Result<TimeseriesResultValue>(
-                              new DateTime("2011-04-03"),
-                              new TimeseriesResultValue(
-                                  ImmutableMap.<String, Object>of(
-                                      "rows",
-                                      3L,
-                                      "idx",
-                                      4L
-                                  )
-                              )
-                          )
-                      )
-                  );
-                } else {
-                  return Sequences.simple(
-                      Lists.newArrayList(
-                          new Result<TimeseriesResultValue>(
-                              new DateTime("2011-04-01"),
-                              new TimeseriesResultValue(
-                                  ImmutableMap.<String, Object>of(
-                                      "rows",
-                                      5L,
-                                      "idx",
-                                      6L
->>>>>>> 89afd831
                                   )
                               ),
-                              new Result<TimeseriesResultValue>(
+                              new Result<>(
                                   new DateTime("2011-04-02"),
                                   new TimeseriesResultValue(
                                       ImmutableMap.<String, Object>of(
@@ -263,7 +215,7 @@
                                       )
                                   )
                               ),
-                              new Result<TimeseriesResultValue>(
+                              new Result<>(
                                   new DateTime("2011-04-04"),
                                   new TimeseriesResultValue(
                                       ImmutableMap.<String, Object>of(
@@ -285,25 +237,25 @@
     );
 
     List<Result<TimeseriesResultValue>> expectedResults = Arrays.asList(
-        new Result<TimeseriesResultValue>(
+        new Result<>(
             new DateTime("2011-04-01"),
             new TimeseriesResultValue(
                 ImmutableMap.<String, Object>of("rows", 5L, "idx", 6L)
             )
         ),
-        new Result<TimeseriesResultValue>(
+        new Result<>(
             new DateTime("2011-04-02"),
             new TimeseriesResultValue(
                 ImmutableMap.<String, Object>of("rows", 8L, "idx", 10L)
             )
         ),
-        new Result<TimeseriesResultValue>(
+        new Result<>(
             new DateTime("2011-04-03"),
             new TimeseriesResultValue(
                 ImmutableMap.<String, Object>of("rows", 3L, "idx", 4L)
             )
         ),
-        new Result<TimeseriesResultValue>(
+        new Result<>(
             new DateTime("2011-04-04"),
             new TimeseriesResultValue(
                 ImmutableMap.<String, Object>of("rows", 9L, "idx", 10L)
