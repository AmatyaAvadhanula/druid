--- conflicted
+++ resolved
@@ -301,18 +301,19 @@
   }
 
   @Test
-<<<<<<< HEAD
   public void testRevokedLocksDoNotCoverSegments()
   {
     final Set<DataSegment> segments = createNumberedPartitionedSegments();
     final Interval interval = Intervals.of("2017-01-01/2017-01-02");
 
-    final TaskLock lock = tryTimeChunkLock(task, interval).getTaskLock();
+    final TaskLock lock = tryTimeChunkLock(task, interval, TaskLockType.EXCLUSIVE);
     Assert.assertTrue(TaskLocks.isLockCoversSegments(task, lockbox, segments));
 
     lockbox.revokeLock(task.getId(), lock);
     Assert.assertFalse(TaskLocks.isLockCoversSegments(task, lockbox, segments));
-=======
+  }
+
+  @Test
   public void testFindReplaceLocksCoveringSegments()
   {
     final Set<DataSegment> segments = createTimeChunkedSegments();
@@ -386,7 +387,6 @@
             ImmutableMap.of(Tasks.USE_SHARED_LOCK, true)
         )
     );
->>>>>>> c184b525
   }
 
   private TimeChunkLock newTimeChunkLock(Interval interval, String version)
