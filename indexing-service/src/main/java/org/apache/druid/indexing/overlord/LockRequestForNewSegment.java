--- conflicted
+++ resolved
@@ -191,11 +191,7 @@
            ", partialShardSpec=" + partialShardSpec +
            ", priority=" + priority +
            ", sequenceName='" + sequenceName + '\'' +
-<<<<<<< HEAD
-           ", previsousSegmentId='" + previousSegmentId + '\'' +
-=======
            ", previousSegmentId='" + previousSegmentId + '\'' +
->>>>>>> 409bffe7
            ", skipSegmentLineageCheck=" + skipSegmentLineageCheck +
            '}';
   }
