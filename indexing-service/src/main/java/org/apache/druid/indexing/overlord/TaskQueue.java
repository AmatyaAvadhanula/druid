/*
 * Licensed to the Apache Software Foundation (ASF) under one
 * or more contributor license agreements.  See the NOTICE file
 * distributed with this work for additional information
 * regarding copyright ownership.  The ASF licenses this file
 * to you under the Apache License, Version 2.0 (the
 * "License"); you may not use this file except in compliance
 * with the License.  You may obtain a copy of the License at
 *
 *   http://www.apache.org/licenses/LICENSE-2.0
 *
 * Unless required by applicable law or agreed to in writing,
 * software distributed under the License is distributed on an
 * "AS IS" BASIS, WITHOUT WARRANTIES OR CONDITIONS OF ANY
 * KIND, either express or implied.  See the License for the
 * specific language governing permissions and limitations
 * under the License.
 */

package org.apache.druid.indexing.overlord;

import com.fasterxml.jackson.core.JsonProcessingException;
import com.fasterxml.jackson.databind.ObjectMapper;
import com.google.common.annotations.VisibleForTesting;
import com.google.common.base.Optional;
import com.google.common.base.Preconditions;
import com.google.common.collect.ImmutableList;
import com.google.common.collect.Sets;
import com.google.common.util.concurrent.FutureCallback;
import com.google.common.util.concurrent.Futures;
import com.google.common.util.concurrent.ListenableFuture;
import com.google.common.util.concurrent.ThreadFactoryBuilder;
import com.google.errorprone.annotations.concurrent.GuardedBy;
import org.apache.druid.annotations.SuppressFBWarnings;
import org.apache.druid.common.utils.IdUtils;
import org.apache.druid.error.DruidException;
import org.apache.druid.error.EntryAlreadyExists;
import org.apache.druid.error.InvalidInput;
import org.apache.druid.indexer.RunnerTaskState;
import org.apache.druid.indexer.TaskLocation;
import org.apache.druid.indexer.TaskStatus;
import org.apache.druid.indexing.common.Counters;
import org.apache.druid.indexing.common.TaskLock;
import org.apache.druid.indexing.common.actions.TaskActionClientFactory;
import org.apache.druid.indexing.common.task.IndexTaskUtils;
import org.apache.druid.indexing.common.task.Task;
import org.apache.druid.indexing.common.task.TaskContextEnricher;
import org.apache.druid.indexing.common.task.Tasks;
import org.apache.druid.indexing.common.task.batch.MaxAllowedLocksExceededException;
import org.apache.druid.indexing.common.task.batch.parallel.SinglePhaseParallelIndexTaskRunner;
import org.apache.druid.indexing.overlord.config.DefaultTaskConfig;
import org.apache.druid.indexing.overlord.config.TaskLockConfig;
import org.apache.druid.indexing.overlord.config.TaskQueueConfig;
import org.apache.druid.java.util.common.ISE;
import org.apache.druid.java.util.common.StringUtils;
import org.apache.druid.java.util.common.concurrent.Execs;
import org.apache.druid.java.util.common.concurrent.ScheduledExecutors;
import org.apache.druid.java.util.common.lifecycle.LifecycleStart;
import org.apache.druid.java.util.common.lifecycle.LifecycleStop;
import org.apache.druid.java.util.emitter.EmittingLogger;
import org.apache.druid.java.util.emitter.service.ServiceEmitter;
import org.apache.druid.java.util.emitter.service.ServiceMetricEvent;
import org.apache.druid.metadata.PasswordProvider;
import org.apache.druid.metadata.PasswordProviderRedactionMixIn;
import org.apache.druid.server.coordinator.stats.CoordinatorRunStats;
import org.apache.druid.utils.CollectionUtils;

import java.util.ArrayList;
import java.util.Collection;
import java.util.HashMap;
import java.util.HashSet;
import java.util.LinkedHashMap;
import java.util.List;
import java.util.Map;
import java.util.Set;
import java.util.concurrent.ArrayBlockingQueue;
import java.util.concurrent.BlockingQueue;
import java.util.concurrent.ConcurrentHashMap;
import java.util.concurrent.ExecutorService;
import java.util.concurrent.Executors;
import java.util.concurrent.ScheduledExecutorService;
import java.util.concurrent.TimeUnit;
import java.util.concurrent.atomic.AtomicInteger;
import java.util.concurrent.atomic.AtomicLong;
import java.util.concurrent.locks.ReentrantLock;
import java.util.stream.Collectors;

/**
 * Interface between task producers and the task runner.
 * <p/>
 * This object accepts tasks from producers using {@link #add} and manages delivery of these tasks to a
 * {@link TaskRunner}. Tasks will run in a mostly-FIFO order, with deviations when the natural next task is not ready
 * in time (based on its {@link Task#isReady} method).
 * <p/>
 * For persistence, we save all new tasks and task status changes using a {@link TaskStorage} object.
 */
public class TaskQueue
{
  private static final long MANAGEMENT_WAIT_TIMEOUT_NANOS = TimeUnit.SECONDS.toNanos(60);
  private static final long MIN_WAIT_TIME_MS = 100;

  // 60 MB warning threshold since 64 MB is the default max_allowed_packet size in MySQL 8+
  private static final long TASK_SIZE_WARNING_THRESHOLD = 1024 * 1024 * 60;

  // Task ID -> Task, for tasks that are active in some way (submitted, running, or finished and to-be-cleaned-up).
  @GuardedBy("giant")
  private final LinkedHashMap<String, Task> tasks = new LinkedHashMap<>();

  // Task ID -> Future from the TaskRunner
  @GuardedBy("giant")
  private final Map<String, ListenableFuture<TaskStatus>> taskFutures = new HashMap<>();

  /**
   * Tasks that have recently completed and are being cleaned up. These tasks
   * should not be relaunched by task management.
   */
  @GuardedBy("giant")
  private final Set<String> recentlyCompletedTasks = new HashSet<>();

  private final TaskLockConfig lockConfig;
  private final TaskQueueConfig config;
  private final DefaultTaskConfig defaultTaskConfig;
  private final TaskStorage taskStorage;
  private final TaskRunner taskRunner;
  private final TaskActionClientFactory taskActionClientFactory;
  private final TaskLockbox taskLockbox;
  private final ServiceEmitter emitter;
  private final ObjectMapper passwordRedactingMapper;
  private final TaskContextEnricher taskContextEnricher;

  private final ReentrantLock giant = new ReentrantLock(true);
  @SuppressWarnings("MismatchedQueryAndUpdateOfCollection")
  private final BlockingQueue<Object> managementMayBeNecessary = new ArrayBlockingQueue<>(8);
  private final ExecutorService managerExec = Executors.newSingleThreadExecutor(
      new ThreadFactoryBuilder()
          .setDaemon(false)
          .setNameFormat("TaskQueue-Manager").build()
  );
  private final ScheduledExecutorService storageSyncExec = Executors.newSingleThreadScheduledExecutor(
      new ThreadFactoryBuilder()
          .setDaemon(false)
          .setNameFormat("TaskQueue-StorageSync").build()
  );

  /**
   * Dedicated executor for task completion callbacks, to ensure that task runner
   * and worker sync operations are not blocked.
   */
  private final ExecutorService taskCompleteCallbackExecutor;

  private volatile boolean active = false;

  private static final EmittingLogger log = new EmittingLogger(TaskQueue.class);

  private final ConcurrentHashMap<String, AtomicLong> totalSuccessfulTaskCount = new ConcurrentHashMap<>();
  private final ConcurrentHashMap<String, AtomicLong> totalFailedTaskCount = new ConcurrentHashMap<>();
  @GuardedBy("totalSuccessfulTaskCount")
  private Map<String, Long> prevTotalSuccessfulTaskCount = new HashMap<>();
  @GuardedBy("totalFailedTaskCount")
  private Map<String, Long> prevTotalFailedTaskCount = new HashMap<>();

  private final AtomicInteger statusUpdatesInQueue = new AtomicInteger();
  private final AtomicInteger handledStatusUpdates = new AtomicInteger();

  public TaskQueue(
      TaskLockConfig lockConfig,
      TaskQueueConfig config,
      DefaultTaskConfig defaultTaskConfig,
      TaskStorage taskStorage,
      TaskRunner taskRunner,
      TaskActionClientFactory taskActionClientFactory,
      TaskLockbox taskLockbox,
      ServiceEmitter emitter,
      ObjectMapper mapper,
      TaskContextEnricher taskContextEnricher
  )
  {
    this.lockConfig = Preconditions.checkNotNull(lockConfig, "lockConfig");
    this.config = Preconditions.checkNotNull(config, "config");
    this.defaultTaskConfig = Preconditions.checkNotNull(defaultTaskConfig, "defaultTaskContextConfig");
    this.taskStorage = Preconditions.checkNotNull(taskStorage, "taskStorage");
    this.taskRunner = Preconditions.checkNotNull(taskRunner, "taskRunner");
    this.taskActionClientFactory = Preconditions.checkNotNull(taskActionClientFactory, "taskActionClientFactory");
    this.taskLockbox = Preconditions.checkNotNull(taskLockbox, "taskLockbox");
    this.emitter = Preconditions.checkNotNull(emitter, "emitter");
    this.taskCompleteCallbackExecutor = Execs.multiThreaded(
        config.getTaskCompleteHandlerNumThreads(),
        "TaskQueue-OnComplete-%d"
    );
    this.passwordRedactingMapper = mapper.copy()
                                         .addMixIn(PasswordProvider.class, PasswordProviderRedactionMixIn.class);
    this.taskContextEnricher = Preconditions.checkNotNull(taskContextEnricher, "taskContextEnricher");
  }

  @VisibleForTesting
  void setActive()
  {
    this.active = true;
  }

  /**
   * Starts this task queue. Allows {@link #add(Task)} to accept new tasks.
   */
  @LifecycleStart
  public void start()
  {
    giant.lock();

    try {
      Preconditions.checkState(!active, "queue must be stopped");
      active = true;
      syncFromStorage();
      // Mark these tasks as failed as they could not reacuire the lock
      // Clean up needs to happen after tasks have been synced from storage
      Set<Task> tasksToFail = taskLockbox.syncFromStorage().getTasksToFail();
      for (Task task : tasksToFail) {
        shutdown(task.getId(),
                 "Shutting down forcefully as task failed to reacquire lock while becoming leader");
      }
      managerExec.submit(
          () -> {
            while (true) {
              try {
                manage();
                break;
              }
              catch (InterruptedException e) {
                log.info("Interrupted, exiting!");
                break;
              }
              catch (Exception e) {
                final long restartDelay = config.getRestartDelay().getMillis();
                log.makeAlert(e, "Failed to manage").addData("restartDelay", restartDelay).emit();
                try {
                  Thread.sleep(restartDelay);
                }
                catch (InterruptedException e2) {
                  log.info("Interrupted, exiting!");
                  break;
                }
              }
            }
          }
      );
      ScheduledExecutors.scheduleAtFixedRate(
          storageSyncExec,
          config.getStorageSyncRate(),
          () -> {
            try {
              syncFromStorage();
            }
            catch (Exception e) {
              if (active) {
                log.makeAlert(e, "Failed to sync with storage").emit();
              }
            }
            if (active) {
              return ScheduledExecutors.Signal.REPEAT;
            } else {
              return ScheduledExecutors.Signal.STOP;
            }
          }
      );
      requestManagement();
      // Remove any unacquired locks from storage (shutdown only clears entries for which a TaskLockPosse was acquired)
      // This is called after requesting management as locks need to be cleared after notifyStatus is processed
      for (Task task : tasksToFail) {
        for (TaskLock lock : taskStorage.getLocks(task.getId())) {
          taskStorage.removeLock(task.getId(), lock);
        }
      }
    }
    finally {
      giant.unlock();
    }
  }

  /**
   * Shuts down the queue.
   */
  @LifecycleStop
  public void stop()
  {
    giant.lock();

    try {
      tasks.clear();
      taskFutures.clear();
      active = false;
      managerExec.shutdownNow();
      storageSyncExec.shutdownNow();
      requestManagement();
    }
    finally {
      giant.unlock();
    }
  }

  public boolean isActive()
  {
    return active;
  }

  /**
   * Request management from the management thread. Non-blocking.
   *
   * Other callers (such as notifyStatus) should trigger activity on the
   * TaskQueue thread by requesting management here.
   */
  void requestManagement()
  {
    // use a BlockingQueue since the offer/poll/wait behaviour is simple
    // and very easy to reason about

    // the request has to be offer (non blocking), since someone might request
    // while already holding giant lock

    // do not care if the item fits into the queue:
    // if the queue is already full, request has been triggered anyway
    managementMayBeNecessary.offer(this);
  }

  /**
   * Await for an event to manage.
   *
   * This should only be called from the management thread to wait for activity.
   *
   * @param nanos
   * @throws InterruptedException
   */
  @SuppressFBWarnings(value = "RV_RETURN_VALUE_IGNORED", justification = "using queue as notification mechanism, result has no value")
  void awaitManagementNanos(long nanos) throws InterruptedException
  {
    // mitigate a busy loop, it can get pretty busy when there are a lot of start/stops
    try {
      Thread.sleep(MIN_WAIT_TIME_MS);
    }
    catch (InterruptedException e) {
      throw new RuntimeException(e);
    }

    // wait for an item, if an item arrives (or is already available), complete immediately
    // (does not actually matter what the item is)
    managementMayBeNecessary.poll(nanos - (TimeUnit.MILLISECONDS.toNanos(MIN_WAIT_TIME_MS)), TimeUnit.NANOSECONDS);

    // there may have been multiple requests, clear them all
    managementMayBeNecessary.clear();
  }

  /**
   * Main task runner management loop. Meant to run forever, or, at least until we're stopped.
   */
  private void manage() throws InterruptedException
  {
    log.info("Beginning management in %s.", config.getStartDelay());
    Thread.sleep(config.getStartDelay().getMillis());

    // Ignore return value- we'll get the IDs and futures from getKnownTasks later.
    taskRunner.restore();

    while (active) {
      manageInternal();

      // awaitNanos because management may become necessary without this condition signalling,
      // due to e.g. tasks becoming ready when other folks mess with the TaskLockbox.
      awaitManagementNanos(MANAGEMENT_WAIT_TIMEOUT_NANOS);
    }
  }

  @VisibleForTesting
  void manageInternal()
  {
    Set<String> knownTaskIds = new HashSet<>();
    Map<String, ListenableFuture<TaskStatus>> runnerTaskFutures = new HashMap<>();

    giant.lock();

    try {
      manageInternalCritical(knownTaskIds, runnerTaskFutures);
    }
    finally {
      giant.unlock();
    }

    manageInternalPostCritical(knownTaskIds, runnerTaskFutures);
  }


  /**
   * Management loop critical section tasks.
   *
   * @param knownTaskIds will be modified - filled with known task IDs
   * @param runnerTaskFutures will be modified - filled with futures related to getting the running tasks
   */
  @GuardedBy("giant")
  private void manageInternalCritical(
      final Set<String> knownTaskIds,
      final Map<String, ListenableFuture<TaskStatus>> runnerTaskFutures
  )
  {
    // Task futures available from the taskRunner
    for (final TaskRunnerWorkItem workItem : taskRunner.getKnownTasks()) {
      if (!recentlyCompletedTasks.contains(workItem.getTaskId())) {
        // Don't do anything with tasks that have recently finished; notifyStatus will handle it.
        runnerTaskFutures.put(workItem.getTaskId(), workItem.getResult());
      }
    }
    // Attain futures for all active tasks (assuming they are ready to run).
    // Copy tasks list, as notifyStatus may modify it.
    for (final Task task : ImmutableList.copyOf(tasks.values())) {
      if (recentlyCompletedTasks.contains(task.getId())) {
        // Don't do anything with tasks that have recently finished; notifyStatus will handle it.
        continue;
      }

      knownTaskIds.add(task.getId());

      if (!taskFutures.containsKey(task.getId())) {
        final ListenableFuture<TaskStatus> runnerTaskFuture;
        if (runnerTaskFutures.containsKey(task.getId())) {
          runnerTaskFuture = runnerTaskFutures.get(task.getId());
        } else {
          // Task should be running, so run it.
          final boolean taskIsReady;
          try {
            taskIsReady = task.isReady(taskActionClientFactory.create(task));
          }
          catch (Exception e) {
            log.warn(e, "Exception thrown during isReady for task: %s", task.getId());
            final String errorMessage;
            if (e instanceof MaxAllowedLocksExceededException || e instanceof DruidException) {
              errorMessage = e.getMessage();
            } else {
              errorMessage = StringUtils.format(
                  "Encountered error[%s] while waiting for task to be ready. See Overlord logs for more details.",
                  e.getMessage()
              );
            }
            TaskStatus taskStatus = TaskStatus.failure(task.getId(), errorMessage);
            notifyStatus(task, taskStatus, taskStatus.getErrorMsg());
            continue;
          }
          if (taskIsReady) {
            log.info("Asking taskRunner to run: %s", task.getId());
            runnerTaskFuture = taskRunner.run(task);
          } else {
            // Task.isReady() can internally lock intervals or segments.
            // We should release them if the task is not ready.
            taskLockbox.unlockAll(task);
            continue;
          }
        }
        attachCallbacks(task, runnerTaskFuture);
        taskFutures.put(task.getId(), runnerTaskFuture);
      } else if (isTaskPending(task)) {
        // if the taskFutures contain this task and this task is pending, also let the taskRunner
        // to run it to guarantee it will be assigned to run
        // see https://github.com/apache/druid/pull/6991
        taskRunner.run(task);
      }
    }
  }

  @VisibleForTesting
  private void manageInternalPostCritical(
      final Set<String> knownTaskIds,
      final Map<String, ListenableFuture<TaskStatus>> runnerTaskFutures
  )
  {
    // Kill tasks that shouldn't be running
    final Set<String> tasksToKill = Sets.difference(runnerTaskFutures.keySet(), knownTaskIds);
    if (!tasksToKill.isEmpty()) {
      log.info("Asking taskRunner to clean up %,d tasks.", tasksToKill.size());

      // On large installations running several thousands of tasks,
      // concatenating the list of known task ids can be compupationally expensive.
      final boolean logKnownTaskIds = log.isDebugEnabled();
      final String reason = logKnownTaskIds
              ? StringUtils.format("Task is not in knownTaskIds[%s]", knownTaskIds)
              : "Task is not in knownTaskIds";

      for (final String taskId : tasksToKill) {
        try {
          taskRunner.shutdown(taskId, reason);
        }
        catch (Exception e) {
          log.warn(e, "TaskRunner failed to clean up task: %s", taskId);
        }
      }
    }
  }

  private boolean isTaskPending(Task task)
  {
    return taskRunner.getPendingTasks()
                     .stream()
                     .anyMatch(workItem -> workItem.getTaskId().equals(task.getId()));
  }

  /**
   * Adds some work to the queue and the underlying task storage facility with a generic "running" status.
   *
   * @param task task to add
   *
   * @return true
   */
  public boolean add(final Task task)
  {
    // Before adding the task, validate the ID, so it can be safely used in file paths, znodes, etc.
    IdUtils.validateId("Task ID", task.getId());

    if (taskStorage.getTask(task.getId()).isPresent()) {
      throw EntryAlreadyExists.exception("Task[%s] already exists", task.getId());
    }
    validateTaskPayload(task);

    // Set forceTimeChunkLock before adding task spec to taskStorage, so that we can see always consistent task spec.
    task.addToContextIfAbsent(Tasks.FORCE_TIME_CHUNK_LOCK_KEY, lockConfig.isForceTimeChunkLock());
    defaultTaskConfig.getContext().forEach(task::addToContextIfAbsent);
    // Every task shuold use the lineage-based segment allocation protocol unless it is explicitly set to
    // using the legacy protocol.
    task.addToContextIfAbsent(
        SinglePhaseParallelIndexTaskRunner.CTX_USE_LINEAGE_BASED_SEGMENT_ALLOCATION_KEY,
        SinglePhaseParallelIndexTaskRunner.DEFAULT_USE_LINEAGE_BASED_SEGMENT_ALLOCATION
    );

    taskContextEnricher.enrichContext(task);

    giant.lock();

    try {
      Preconditions.checkState(active, "Queue is not active!");
      Preconditions.checkNotNull(task, "task");
      if (tasks.size() >= config.getMaxSize()) {
        throw DruidException.forPersona(DruidException.Persona.ADMIN)
                            .ofCategory(DruidException.Category.CAPACITY_EXCEEDED)
                            .build(
                                "Task queue already contains [%d] tasks."
                                + " Retry later or increase 'druid.indexer.queue.maxSize'[%d].",
                                tasks.size(), config.getMaxSize()
                            );
      }

      // If this throws with any sort of exception, including TaskExistsException, we don't want to
      // insert the task into our queue. So don't catch it.
      taskStorage.insert(task, TaskStatus.running(task.getId()));
      addTaskInternal(task);
      requestManagement();
      return true;
    }
    finally {
      giant.unlock();
    }
  }

  @GuardedBy("giant")
  private void addTaskInternal(final Task task)
  {
    final Task existingTask = tasks.putIfAbsent(task.getId(), task);

    if (existingTask == null) {
      taskLockbox.add(task);
    } else if (!existingTask.equals(task)) {
      throw new ISE("Cannot add task ID [%s] with same ID as task that has already been added", task.getId());
    }
  }

  /**
   * Removes a task from {@link #tasks} and {@link #taskLockbox}, if it exists. Returns whether the task was
   * removed or not.
   */
  @GuardedBy("giant")
  private boolean removeTaskInternal(final String taskId)
  {
    final Task task = tasks.remove(taskId);
    if (task != null) {
      taskLockbox.remove(task);
      return true;
    } else {
      return false;
    }
  }

  /**
   * Shuts down a task if it has not yet finished.
   *
   * @param taskId task to kill
   * @param reasonFormat A format string indicating the shutdown reason
   * @param args arguments for reasonFormat
   */
  public void shutdown(final String taskId, String reasonFormat, Object... args)
  {
    giant.lock();

    try {
      final Task task = tasks.get(Preconditions.checkNotNull(taskId, "taskId"));
      if (task != null) {
        notifyStatus(task, TaskStatus.failure(taskId, StringUtils.format(reasonFormat, args)), reasonFormat, args);
      }
    }
    finally {
      giant.unlock();
    }
  }

  /**
   * Shuts down a task, but records the task status as a success, unike {@link #shutdown(String, String, Object...)}
   *
   * @param taskId task to shutdown
   * @param reasonFormat A format string indicating the shutdown reason
   * @param args arguments for reasonFormat
   */
  public void shutdownWithSuccess(final String taskId, String reasonFormat, Object... args)
  {
    giant.lock();

    try {
      final Task task = tasks.get(Preconditions.checkNotNull(taskId, "taskId"));
      if (task != null) {
        notifyStatus(task, TaskStatus.success(taskId), reasonFormat, args);
      }
    }
    finally {
      giant.unlock();
    }
  }

  /**
   * Notifies this queue that the given task has an updated status. If this update
   * is valid and task is now complete, the following operations are performed:
   * <ul>
   * <li>Add task to {@link #recentlyCompletedTasks} to prevent re-launching them</li>
   * <li>Persist new status in the metadata storage to safeguard against crashes
   * and leader re-elections</li>
   * <li>Request {@link #taskRunner} to shutdown task (synchronously)</li>
   * <li>Remove all locks for task from metadata storage</li>
   * <li>Remove task entry from {@link #tasks} and {@link #taskFutures}</li>
   * <li>Remove task from {@link #recentlyCompletedTasks}</li>
   * <li>Request task management</li>
   * </ul>
   * <p>
   * Since this operation involves DB updates and synchronous remote calls, it
   * must be invoked on a dedicated executor so that task runner and worker sync
   * is not blocked.
   *
   * @throws NullPointerException     if task or status is null
   * @throws IllegalArgumentException if the task ID does not match the status ID
   * @throws IllegalStateException    if this queue is currently shut down
   */
  private void notifyStatus(final Task task, final TaskStatus taskStatus, String reasonFormat, Object... args)
  {
    Preconditions.checkNotNull(task, "task");
    Preconditions.checkNotNull(taskStatus, "status");
    Preconditions.checkState(active, "Queue is not active!");
    Preconditions.checkArgument(
        task.getId().equals(taskStatus.getId()),
        "Mismatching task ids[%s/%s]",
        task.getId(),
        taskStatus.getId()
    );

    if (!taskStatus.isComplete()) {
      // Nothing to do for incomplete statuses.
      return;
    }

    // Critical section: add this task to recentlyCompletedTasks, so it isn't managed while being cleaned up.
    giant.lock();
    try {
      recentlyCompletedTasks.add(task.getId());
    }
    finally {
      giant.unlock();
    }

    final TaskLocation taskLocation = taskRunner.getTaskLocation(task.getId());

    // Save status to metadata store first, so if we crash while doing the rest of the shutdown, our successor
    // remembers that this task has completed.
    try {
      //The code block is only called when a task completes,
      //and we need to check to make sure the metadata store has the correct status stored.
      final Optional<TaskStatus> previousStatus = taskStorage.getStatus(task.getId());
      if (!previousStatus.isPresent() || !previousStatus.get().isRunnable()) {
        log.makeAlert("Ignoring notification for already-complete task").addData("task", task.getId()).emit();
      } else {
        taskStorage.setStatus(taskStatus.withLocation(taskLocation));
      }
    }
    catch (Throwable e) {
      // If persist fails, even after the retries performed in taskStorage, then metadata store and actual cluster
      // state have diverged. Send out an alert and continue with the task shutdown routine.
      log.makeAlert(e, "Failed to persist status for task")
         .addData("task", task.getId())
         .addData("statusCode", taskStatus.getStatusCode())
         .emit();
    }

    // Inform taskRunner that this task can be shut down.
    try {
      taskRunner.shutdown(task.getId(), reasonFormat, args);
    }
    catch (Throwable e) {
      // If task runner shutdown fails, continue with the task shutdown routine. We'll come back and try to
      // shut it down again later in manageInternalPostCritical, once it's removed from the "tasks" map.
      log.warn(e, "TaskRunner failed to cleanup task after completion: %s", task.getId());
    }

    // Critical section: remove this task from all of our tracking data structures.
    giant.lock();
    try {
      if (removeTaskInternal(task.getId())) {
        taskFutures.remove(task.getId());
      } else {
        log.warn("Unknown task[%s] completed", task.getId());
      }

      recentlyCompletedTasks.remove(task.getId());
      requestManagement();
    }
    finally {
      giant.unlock();
    }
  }

  /**
   * Attaches callbacks to the task status future to update application state when
   * the task completes. Submits a job to handle the status on the dedicated
   * {@link #taskCompleteCallbackExecutor}.
   * <p>
   * The {@code onSuccess} and {@code onFailure} methods will however run on the
   * executor providing the {@code statusFuture} itself (typically the worker sync executor).
   * This has been done in order to track metrics for in-flight status updates
   * immediately. Thus, care must be taken to ensure that the success/failure
   * methods remain lightweight enough to keep the sync executor unblocked.
   */
  private void attachCallbacks(final Task task, final ListenableFuture<TaskStatus> statusFuture)
  {
    final ServiceMetricEvent.Builder metricBuilder = new ServiceMetricEvent.Builder();
    IndexTaskUtils.setTaskDimensions(metricBuilder, task);

    Futures.addCallback(
        statusFuture,
        new FutureCallback<TaskStatus>()
        {
          @Override
          public void onSuccess(final TaskStatus status)
          {
            log.info("Received status[%s] for task[%s].", status.getStatusCode(), status.getId());
            statusUpdatesInQueue.incrementAndGet();
            taskCompleteCallbackExecutor.execute(() -> handleStatus(status));
          }

          @Override
          public void onFailure(final Throwable t)
          {
            log.makeAlert(t, "Failed to run task")
               .addData("task", task.getId())
               .addData("type", task.getType())
               .addData("dataSource", task.getDataSource())
               .emit();
            statusUpdatesInQueue.incrementAndGet();
            TaskStatus status = TaskStatus.failure(
                task.getId(),
                "Failed to run task. See overlord logs for more details."
            );
            taskCompleteCallbackExecutor.execute(() -> handleStatus(status));
          }

          private void handleStatus(final TaskStatus status)
          {
            try {
              // If we're not supposed to be running anymore, don't do anything. Somewhat racey if the flag gets set
              // after we check and before we commit the database transaction, but better than nothing.
              if (!active) {
                log.info("Abandoning task [%s] due to shutdown.", task.getId());
                return;
              }

              notifyStatus(task, status, "notified status change from task");

              // Emit event and log, if the task is done
              if (status.isComplete()) {
                IndexTaskUtils.setTaskStatusDimensions(metricBuilder, status);
                emitter.emit(metricBuilder.setMetric("task/run/time", status.getDuration()));

                log.info(
                    "Completed task[%s] with status[%s] in [%d]ms.",
                    task.getId(), status.getStatusCode(), status.getDuration()
                );

                if (status.isSuccess()) {
                  Counters.incrementAndGetLong(totalSuccessfulTaskCount, task.getDataSource());
                } else {
                  Counters.incrementAndGetLong(totalFailedTaskCount, task.getDataSource());
                }
              }
            }
            catch (Exception e) {
              log.makeAlert(e, "Failed to handle task status")
                 .addData("task", task.getId())
                 .addData("statusCode", status.getStatusCode())
                 .emit();
            }
            finally {
              statusUpdatesInQueue.decrementAndGet();
              handledStatusUpdates.incrementAndGet();
            }
          }
        },
        // Use direct executor to track metrics for in-flight updates immediately
        Execs.directExecutor()
    );
  }

  /**
   * Resync the contents of this task queue with our storage facility. Useful to make sure our in-memory state
   * corresponds to the storage facility even if the latter is manually modified.
   */
  private void syncFromStorage()
  {
    giant.lock();

    try {
      if (active) {
        final Map<String, Task> newTasks = toTaskIDMap(taskStorage.getActiveTasks());
        final int tasksSynced = newTasks.size();
        final Map<String, Task> oldTasks = new HashMap<>(tasks);

        // Calculate differences on IDs instead of Task Objects.
        Set<String> commonIds = Sets.newHashSet(Sets.intersection(newTasks.keySet(), oldTasks.keySet()));
        for (String taskID : commonIds) {
          newTasks.remove(taskID);
          oldTasks.remove(taskID);
        }
        Collection<Task> addedTasks = newTasks.values();
        Collection<Task> removedTasks = oldTasks.values();

        // Clean up removed Tasks
        for (Task task : removedTasks) {
          removeTaskInternal(task.getId());
        }

        // Add newly Added tasks to the queue
        for (Task task : addedTasks) {
          addTaskInternal(task);
        }

        log.info(
            "Synced %d tasks from storage (%d tasks added, %d tasks removed).",
            tasksSynced,
            addedTasks.size(),
            removedTasks.size()
        );
        requestManagement();
      } else {
        log.info("Not active. Skipping storage sync.");
      }
    }
    catch (Exception e) {
      log.warn(e, "Failed to sync tasks from storage!");
      throw new RuntimeException(e);
    }
    finally {
      giant.unlock();
    }
  }

  private static Map<String, Task> toTaskIDMap(List<Task> taskList)
  {
    Map<String, Task> rv = new HashMap<>();
    for (Task task : taskList) {
      rv.put(task.getId(), task);
    }
    return rv;
  }

  private Map<String, Long> getDeltaValues(Map<String, Long> total, Map<String, Long> prev)
  {
    return total.entrySet()
                .stream()
                .collect(Collectors.toMap(Map.Entry::getKey, e -> e.getValue() - prev.getOrDefault(e.getKey(), 0L)));
  }

  public Map<String, Long> getSuccessfulTaskCount()
  {
    Map<String, Long> total = CollectionUtils.mapValues(totalSuccessfulTaskCount, AtomicLong::get);
    synchronized (totalSuccessfulTaskCount) {
      Map<String, Long> delta = getDeltaValues(total, prevTotalSuccessfulTaskCount);
      prevTotalSuccessfulTaskCount = total;
      return delta;
    }
  }

  public Map<String, Long> getFailedTaskCount()
  {
    Map<String, Long> total = CollectionUtils.mapValues(totalFailedTaskCount, AtomicLong::get);
    synchronized (totalFailedTaskCount) {
      Map<String, Long> delta = getDeltaValues(total, prevTotalFailedTaskCount);
      prevTotalFailedTaskCount = total;
      return delta;
    }
  }

  Map<String, String> getCurrentTaskDatasources()
  {
    giant.lock();
    try {
      return tasks.values().stream().collect(Collectors.toMap(Task::getId, Task::getDataSource));
    }
    finally {
      giant.unlock();
    }
  }

  public Map<String, Long> getRunningTaskCount()
  {
    Map<String, String> taskDatasources = getCurrentTaskDatasources();
    return taskRunner.getRunningTasks()
                     .stream()
                     .collect(Collectors.toMap(
                         e -> taskDatasources.getOrDefault(e.getTaskId(), ""),
                         e -> 1L,
                         Long::sum
                     ));
  }

  public Map<String, Long> getPendingTaskCount()
  {
    Map<String, String> taskDatasources = getCurrentTaskDatasources();
    return taskRunner.getPendingTasks()
                     .stream()
                     .collect(Collectors.toMap(
                         e -> taskDatasources.getOrDefault(e.getTaskId(), ""),
                         e -> 1L,
                         Long::sum
                     ));
  }

  public Map<String, Long> getWaitingTaskCount()
  {
    Set<String> runnerKnownTaskIds = taskRunner.getKnownTasks()
                                               .stream()
                                               .map(TaskRunnerWorkItem::getTaskId)
                                               .collect(Collectors.toSet());

    giant.lock();
    try {
      return tasks.values().stream().filter(task -> !runnerKnownTaskIds.contains(task.getId()))
                  .collect(Collectors.toMap(Task::getDataSource, task -> 1L, Long::sum));
    }
    finally {
      giant.unlock();
    }
  }

  /**
   * Gets the current status of this task either from the {@link TaskRunner}
   * or from the {@link TaskStorage} (if not available with the TaskRunner).
   */
  public Optional<TaskStatus> getTaskStatus(final String taskId)
  {
    RunnerTaskState runnerTaskState = taskRunner.getRunnerTaskState(taskId);
    if (runnerTaskState != null && runnerTaskState != RunnerTaskState.NONE) {
      return Optional.of(TaskStatus.running(taskId).withLocation(taskRunner.getTaskLocation(taskId)));
    } else {
      return taskStorage.getStatus(taskId);
    }
  }

  public CoordinatorRunStats getQueueStats()
  {
    final int queuedUpdates = statusUpdatesInQueue.get();
    final int handledUpdates = handledStatusUpdates.getAndSet(0);
    if (queuedUpdates > 0) {
      log.info("There are [%d] task status updates in queue, handled [%d]", queuedUpdates, handledUpdates);
    }

    final CoordinatorRunStats stats = new CoordinatorRunStats();
    stats.add(Stats.TaskQueue.STATUS_UPDATES_IN_QUEUE, queuedUpdates);
    stats.add(Stats.TaskQueue.HANDLED_STATUS_UPDATES, handledUpdates);
    return stats;
  }

  /**
   * Returns an optional containing the task payload after successfully redacting credentials.
   * Returns an absent optional if there is no task payload corresponding to the taskId in memory.
   * Throws DruidException if password could not be redacted due to serialization / deserialization failure
   */
  public Optional<Task> getActiveTask(String id)
  {
    Task task;
    giant.lock();
    try {
      task = tasks.get(id);
    }
    finally {
      giant.unlock();
    }
    if (task != null) {
      try {
        // Write and read the value using a mapper with password redaction mixin.
        task = passwordRedactingMapper.readValue(passwordRedactingMapper.writeValueAsString(task), Task.class);
      }
      catch (JsonProcessingException e) {
        log.error(e, "Failed to serialize or deserialize task with id [%s].", task.getId());
        throw DruidException.forPersona(DruidException.Persona.OPERATOR)
                            .ofCategory(DruidException.Category.RUNTIME_FAILURE)
                            .build(e, "Failed to serialize or deserialize task[%s].", task.getId());
      }
    }
    return Optional.fromNullable(task);
  }

  @VisibleForTesting
  List<Task> getTasks()
  {
    giant.lock();
    try {
      return new ArrayList<>(tasks.values());
    }
    finally {
      giant.unlock();
    }
  }

<<<<<<< HEAD
  public List<Task> getActiveTasksForDatasource(String datasource)
  {
    giant.lock();
    try {
      return tasks.values()
                  .stream()
                  .filter(task -> task.getDataSource().equals(datasource)
                                  && !recentlyCompletedTasks.contains(task.getId()))
                  .collect(Collectors.toList());
    }
    finally {
      giant.unlock();
=======
  private void validateTaskPayload(Task task)
  {
    try {
      String payload = passwordRedactingMapper.writeValueAsString(task);
      if (config.getMaxTaskPayloadSize() != null && config.getMaxTaskPayloadSize().getBytesInInt() < payload.length()) {
        throw InvalidInput.exception(
                "Task[%s] has payload of size[%d] but max allowed size is [%d]. " +
                    "Reduce the size of the task payload or increase 'druid.indexer.queue.maxTaskPayloadSize'.",
                task.getId(), payload.length(), config.getMaxTaskPayloadSize()
            );
      } else if (payload.length() > TASK_SIZE_WARNING_THRESHOLD) {
        log.warn(
            "Task[%s] of datasource[%s] has payload size[%d] larger than the recommended maximum[%d]. " +
                "Large task payloads may cause stability issues in the Overlord and may fail while persisting to the metadata store." +
                "Such tasks may be rejected by the Overlord in future Druid versions.",
            task.getId(),
            task.getDataSource(),
            payload.length(),
            TASK_SIZE_WARNING_THRESHOLD
        );
      }
    }
    catch (JsonProcessingException e) {
      log.error(e, "Failed to parse task payload for validation");
      throw DruidException.defensive(
          "Failed to parse task payload for validation"
      );
>>>>>>> e834e492
    }
  }
}<|MERGE_RESOLUTION|>--- conflicted
+++ resolved
@@ -1024,7 +1024,6 @@
     }
   }
 
-<<<<<<< HEAD
   public List<Task> getActiveTasksForDatasource(String datasource)
   {
     giant.lock();
@@ -1037,7 +1036,9 @@
     }
     finally {
       giant.unlock();
-=======
+    }
+  }
+
   private void validateTaskPayload(Task task)
   {
     try {
@@ -1065,7 +1066,6 @@
       throw DruidException.defensive(
           "Failed to parse task payload for validation"
       );
->>>>>>> e834e492
     }
   }
 }