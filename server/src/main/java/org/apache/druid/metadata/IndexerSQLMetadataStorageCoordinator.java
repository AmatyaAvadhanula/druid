--- conflicted
+++ resolved
@@ -123,8 +123,8 @@
     this.dbTables = dbTables;
     this.connector = connector;
     this.insertSegmentQuery = StringUtils.format(
-        "INSERT INTO %1$s (id, dataSource, created_date, start, %2$send%2$s, partitioned, version, used, payload, used_flag_last_updated) "
-        + "VALUES (:id, :dataSource, :created_date, :start, :end, :partitioned, :version, :used, :payload, :used_flag_last_updated)",
+        "INSERT INTO %1$s (id, dataSource, created_date, start, %2$send%2$s, partitioned, version, used, payload, used_status_last_updated) "
+        + "VALUES (:id, :dataSource, :created_date, :start, :end, :partitioned, :version, :used, :payload, :used_status_last_updated)",
         dbTables.getSegmentsTable(),
         connector.getQuoteString()
     );
@@ -1741,7 +1741,6 @@
       );
 
       PreparedBatch preparedBatch = handle.prepareBatch(insertSegmentQuery);
-
       for (List<DataSegment> partition : partitionedSegments) {
         for (DataSegment segment : partition) {
           final String now = DateTimes.nowUtc().toString();
@@ -1755,7 +1754,7 @@
                        .bind("version", segment.getVersion())
                        .bind("used", usedSegments.contains(segment))
                        .bind("payload", jsonMapper.writeValueAsBytes(segment))
-                       .bind("used_flag_last_updated", now);
+                       .bind("used_status_last_updated", now);
         }
         final int[] affectedRows = preparedBatch.execute();
         final boolean succeeded = Arrays.stream(affectedRows).allMatch(eachAffectedRows -> eachAffectedRows == 1);
@@ -1820,7 +1819,7 @@
                        .bind("version", segment.getVersion())
                        .bind("used", usedSegments.contains(segment))
                        .bind("payload", jsonMapper.writeValueAsBytes(segment))
-                       .bind("used_flag_last_updated", now);
+                       .bind("used_status_last_updated", now);
         }
         final int[] affectedInsertRows = preparedBatch.execute();
 
@@ -1894,7 +1893,7 @@
                        .bind("version", newSegment.getVersion())
                        .bind("used", true)
                        .bind("payload", jsonMapper.writeValueAsBytes(newSegment))
-                       .bind("used_flag_last_updated", now);
+                       .bind("used_status_last_updated", now);
         }
         final int[] affectedInsertRows = preparedBatch.execute();
 
@@ -1953,7 +1952,7 @@
                        .bind("version", segment.getVersion())
                        .bind("used", usedSegments.contains(segment))
                        .bind("payload", jsonMapper.writeValueAsBytes(segment))
-                       .bind("used_flag_last_updated", now);
+                       .bind("used_status_last_updated", now);
         }
         final int[] affectedInsertRows = preparedBatch.execute();
 
@@ -1974,15 +1973,9 @@
 
       PreparedBatch appendBatch = handle.prepareBatch(
           StringUtils.format(
-<<<<<<< HEAD
               "INSERT INTO %1$s (id, dataSource, start, %2$send%2$s, segment_id, lock_version) "
               + "VALUES (:id, :dataSource, :start, :end, :segment_id, :lock_version)",
               dbTables.getSegmentVersionsTable(),
-=======
-              "INSERT INTO %1$s (id, dataSource, created_date, start, %2$send%2$s, partitioned, version, used, payload, used_status_last_updated) "
-                  + "VALUES (:id, :dataSource, :created_date, :start, :end, :partitioned, :version, :used, :payload, :used_status_last_updated)",
-              dbTables.getSegmentsTable(),
->>>>>>> 263ac36e
               connector.getQuoteString()
           )
       );
@@ -2060,7 +2053,6 @@
         for (DataSegment segment : partition) {
           final String now = DateTimes.nowUtc().toString();
           preparedBatch.add()
-<<<<<<< HEAD
                        .bind("id", segment.getId().toString())
                        .bind("dataSource", segment.getDataSource())
                        .bind("created_date", now)
@@ -2070,19 +2062,7 @@
                        .bind("version", segment.getVersion())
                        .bind("used", usedSegments.contains(segment))
                        .bind("payload", jsonMapper.writeValueAsBytes(segment))
-                       .bind("used_flag_last_updated", now);
-=======
-              .bind("id", segment.getId().toString())
-              .bind("dataSource", segment.getDataSource())
-              .bind("created_date", now)
-              .bind("start", segment.getInterval().getStart().toString())
-              .bind("end", segment.getInterval().getEnd().toString())
-              .bind("partitioned", (segment.getShardSpec() instanceof NoneShardSpec) ? false : true)
-              .bind("version", segment.getVersion())
-              .bind("used", usedSegments.contains(segment))
-              .bind("payload", jsonMapper.writeValueAsBytes(segment))
-              .bind("used_status_last_updated", now);
->>>>>>> 263ac36e
+                       .bind("used_status_last_updated", now);
         }
         final int[] affectedInsertRows = preparedBatch.execute();
 
