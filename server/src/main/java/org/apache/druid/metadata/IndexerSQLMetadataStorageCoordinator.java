/*
 * Licensed to the Apache Software Foundation (ASF) under one
 * or more contributor license agreements.  See the NOTICE file
 * distributed with this work for additional information
 * regarding copyright ownership.  The ASF licenses this file
 * to you under the Apache License, Version 2.0 (the
 * "License"); you may not use this file except in compliance
 * with the License.  You may obtain a copy of the License at
 *
 *   http://www.apache.org/licenses/LICENSE-2.0
 *
 * Unless required by applicable law or agreed to in writing,
 * software distributed under the License is distributed on an
 * "AS IS" BASIS, WITHOUT WARRANTIES OR CONDITIONS OF ANY
 * KIND, either express or implied.  See the License for the
 * specific language governing permissions and limitations
 * under the License.
 */

package org.apache.druid.metadata;

import com.fasterxml.jackson.core.JsonProcessingException;
import com.fasterxml.jackson.databind.ObjectMapper;
import com.google.common.annotations.VisibleForTesting;
import com.google.common.base.Preconditions;
import com.google.common.collect.FluentIterable;
import com.google.common.collect.ImmutableList;
import com.google.common.collect.ImmutableSet;
import com.google.common.collect.Iterables;
import com.google.common.collect.Lists;
import com.google.common.hash.Hasher;
import com.google.common.hash.Hashing;
import com.google.common.io.BaseEncoding;
import com.google.inject.Inject;
import org.apache.commons.lang.StringEscapeUtils;
import org.apache.druid.indexing.overlord.DataSourceMetadata;
import org.apache.druid.indexing.overlord.IndexerMetadataStorageCoordinator;
import org.apache.druid.indexing.overlord.SegmentCreateRequest;
import org.apache.druid.indexing.overlord.SegmentPublishResult;
import org.apache.druid.indexing.overlord.Segments;
import org.apache.druid.indexing.overlord.TaskLockInfo;
import org.apache.druid.java.util.common.DateTimes;
import org.apache.druid.java.util.common.IAE;
import org.apache.druid.java.util.common.ISE;
import org.apache.druid.java.util.common.Intervals;
import org.apache.druid.java.util.common.Pair;
import org.apache.druid.java.util.common.StringUtils;
import org.apache.druid.java.util.common.jackson.JacksonUtils;
import org.apache.druid.java.util.common.lifecycle.LifecycleStart;
import org.apache.druid.java.util.common.logger.Logger;
import org.apache.druid.java.util.common.parsers.CloseableIterator;
import org.apache.druid.segment.SegmentUtils;
import org.apache.druid.segment.realtime.appenderator.SegmentIdWithShardSpec;
import org.apache.druid.timeline.DataSegment;
import org.apache.druid.timeline.Partitions;
import org.apache.druid.timeline.SegmentTimeline;
import org.apache.druid.timeline.TimelineObjectHolder;
import org.apache.druid.timeline.partition.NoneShardSpec;
import org.apache.druid.timeline.partition.NumberedPartialShardSpec;
import org.apache.druid.timeline.partition.NumberedShardSpec;
import org.apache.druid.timeline.partition.PartialShardSpec;
import org.apache.druid.timeline.partition.PartitionChunk;
import org.apache.druid.timeline.partition.PartitionIds;
import org.apache.druid.timeline.partition.ShardSpec;
import org.apache.druid.timeline.partition.SingleDimensionShardSpec;
import org.apache.druid.utils.CollectionUtils;
import org.joda.time.DateTime;
import org.joda.time.Interval;
import org.joda.time.chrono.ISOChronology;
import org.skife.jdbi.v2.Handle;
import org.skife.jdbi.v2.PreparedBatch;
import org.skife.jdbi.v2.Query;
import org.skife.jdbi.v2.ResultIterator;
import org.skife.jdbi.v2.StatementContext;
import org.skife.jdbi.v2.TransactionCallback;
import org.skife.jdbi.v2.TransactionStatus;
import org.skife.jdbi.v2.exceptions.CallbackFailedException;
import org.skife.jdbi.v2.tweak.HandleCallback;
import org.skife.jdbi.v2.util.ByteArrayMapper;

import javax.annotation.Nullable;
import javax.validation.constraints.NotNull;
import java.io.IOException;
import java.sql.ResultSet;
import java.sql.SQLException;
import java.util.ArrayList;
import java.util.Arrays;
import java.util.Collection;
import java.util.Collections;
import java.util.Comparator;
import java.util.HashMap;
import java.util.HashSet;
import java.util.List;
import java.util.Map;
import java.util.Objects;
import java.util.Set;
import java.util.concurrent.atomic.AtomicBoolean;
import java.util.stream.Collectors;
import java.util.stream.IntStream;

/**
 *
 */
public class IndexerSQLMetadataStorageCoordinator implements IndexerMetadataStorageCoordinator
{
  private static final Logger log = new Logger(IndexerSQLMetadataStorageCoordinator.class);
  private static final int MAX_NUM_SEGMENTS_TO_ANNOUNCE_AT_ONCE = 100;

  private final ObjectMapper jsonMapper;
  private final MetadataStorageTablesConfig dbTables;
  private final SQLMetadataConnector connector;

  private final String insertSegmentQuery;

  @Inject
  public IndexerSQLMetadataStorageCoordinator(
      ObjectMapper jsonMapper,
      MetadataStorageTablesConfig dbTables,
      SQLMetadataConnector connector
  )
  {
    this.jsonMapper = jsonMapper;
    this.dbTables = dbTables;
    this.connector = connector;
    this.insertSegmentQuery = StringUtils.format(
        "INSERT INTO %1$s (id, dataSource, created_date, start, %2$send%2$s, partitioned, version, used, payload, used_status_last_updated) "
        + "VALUES (:id, :dataSource, :created_date, :start, :end, :partitioned, :version, :used, :payload, :used_status_last_updated)",
        dbTables.getSegmentsTable(),
        connector.getQuoteString()
    );
  }

  @LifecycleStart
  public void start()
  {
    connector.createDataSourceTable();
    connector.createPendingSegmentsTable();
    connector.createSegmentTable();
    connector.createSegmentVersionTable();
  }

  @Override
  public Collection<DataSegment> retrieveUsedSegmentsForIntervals(
      final String dataSource,
      final List<Interval> intervals,
      final Segments visibility
  )
  {
    if (intervals == null || intervals.isEmpty()) {
      throw new IAE("null/empty intervals");
    }
    return doRetrieveUsedSegments(dataSource, intervals, visibility);
  }

  @Override
  public Collection<DataSegment> retrieveAllUsedSegments(String dataSource, Segments visibility)
  {
    return doRetrieveUsedSegments(dataSource, Collections.emptyList(), visibility);
  }

  /**
   * @param intervals empty list means unrestricted interval.
   */
  private Collection<DataSegment> doRetrieveUsedSegments(
      final String dataSource,
      final List<Interval> intervals,
      final Segments visibility
  )
  {
    return connector.retryWithHandle(
        handle -> {
          if (visibility == Segments.ONLY_VISIBLE) {
            final SegmentTimeline timeline =
                getTimelineForIntervalsWithHandle(handle, dataSource, intervals);
            return timeline.findNonOvershadowedObjectsInInterval(Intervals.ETERNITY, Partitions.ONLY_COMPLETE);
          } else {
            return retrieveAllUsedSegmentsForIntervalsWithHandle(handle, dataSource, intervals);
          }
        }
    );
  }

  @Override
  public List<Pair<DataSegment, String>> retrieveUsedSegmentsAndCreatedDates(String dataSource)
  {
    String rawQueryString = "SELECT created_date, payload FROM %1$s WHERE dataSource = :dataSource AND used = true";
    final String queryString = StringUtils.format(rawQueryString, dbTables.getSegmentsTable());
    return connector.retryWithHandle(
        handle -> {
          Query<Map<String, Object>> query = handle
              .createQuery(queryString)
              .bind("dataSource", dataSource);
          return query
              .map((int index, ResultSet r, StatementContext ctx) ->
                       new Pair<>(
                           JacksonUtils.readValue(jsonMapper, r.getBytes("payload"), DataSegment.class),
                           r.getString("created_date")
                       )
              )
              .list();
        }
    );
  }

  @Override
  public List<DataSegment> retrieveUnusedSegmentsForInterval(final String dataSource, final Interval interval)
  {
    return retrieveUnusedSegmentsForInterval(dataSource, interval, null);
  }

  @Override
  public List<DataSegment> retrieveUnusedSegmentsForInterval(
      String dataSource,
      Interval interval,
      @Nullable Integer limit
  )
  {
    final List<DataSegment> matchingSegments = connector.inReadOnlyTransaction(
        (handle, status) -> {
          try (final CloseableIterator<DataSegment> iterator =
                   SqlSegmentsMetadataQuery.forHandle(handle, connector, dbTables, jsonMapper)
                       .retrieveUnusedSegments(dataSource, Collections.singletonList(interval), limit)) {
            return ImmutableList.copyOf(iterator);
          }
        }
    );

    log.info("Found %,d unused segments for %s for interval %s.", matchingSegments.size(), dataSource, interval);
    return matchingSegments;
  }

  @Override
  public int markSegmentsAsUnusedWithinInterval(String dataSource, Interval interval)
  {
    final Integer numSegmentsMarkedUnused = connector.retryTransaction(
        (handle, status) ->
            SqlSegmentsMetadataQuery.forHandle(handle, connector, dbTables, jsonMapper)
                                    .markSegmentsUnused(dataSource, interval),
        3,
        SQLMetadataConnector.DEFAULT_MAX_TRIES
    );

    log.info("Marked %,d segments unused for %s for interval %s.", numSegmentsMarkedUnused, dataSource, interval);
    return numSegmentsMarkedUnused;
  }

  /**
   * Fetches all the pending segments, whose interval overlaps with the given
   * search interval from the metadata store.
   */
  private Set<SegmentIdWithShardSpec> getPendingSegmentsForIntervalWithHandle(
      final Handle handle,
      final String dataSource,
      final Interval interval
  ) throws IOException
  {
    final Set<SegmentIdWithShardSpec> identifiers = new HashSet<>();

    final ResultIterator<byte[]> dbSegments =
        handle.createQuery(
                  StringUtils.format(
                      // This query might fail if the year has a different number of digits
                      // See https://github.com/apache/druid/pull/11582 for a similar issue
                      // Using long for these timestamps instead of varchar would give correct time comparisons
                      "SELECT payload FROM %1$s WHERE dataSource = :dataSource AND start < :end and %2$send%2$s > :start",
                      dbTables.getPendingSegmentsTable(), connector.getQuoteString()
                  )
              )
              .bind("dataSource", dataSource)
              .bind("start", interval.getStart().toString())
              .bind("end", interval.getEnd().toString())
              .map(ByteArrayMapper.FIRST)
              .iterator();

    while (dbSegments.hasNext()) {
      final byte[] payload = dbSegments.next();
      final SegmentIdWithShardSpec identifier = jsonMapper.readValue(payload, SegmentIdWithShardSpec.class);

      if (interval.overlaps(identifier.getInterval())) {
        identifiers.add(identifier);
      }
    }

    dbSegments.close();

    return identifiers;
  }

  private SegmentTimeline getTimelineForIntervalsWithHandle(
      final Handle handle,
      final String dataSource,
      final List<Interval> intervals
  ) throws IOException
  {
    try (final CloseableIterator<DataSegment> iterator =
             SqlSegmentsMetadataQuery.forHandle(handle, connector, dbTables, jsonMapper)
                                     .retrieveUsedSegments(dataSource, intervals)) {
      return SegmentTimeline.forSegments(iterator);
    }
  }

  private Collection<DataSegment> retrieveAllUsedSegmentsForIntervalsWithHandle(
      final Handle handle,
      final String dataSource,
      final List<Interval> intervals
  ) throws IOException
  {
    try (final CloseableIterator<DataSegment> iterator =
             SqlSegmentsMetadataQuery.forHandle(handle, connector, dbTables, jsonMapper)
                                     .retrieveUsedSegments(dataSource, intervals)) {
      final List<DataSegment> retVal = new ArrayList<>();
      iterator.forEachRemaining(retVal::add);
      return retVal;
    }
  }

  @Override
  public Set<DataSegment> commitSegments(final Set<DataSegment> segments) throws IOException
  {
    final SegmentPublishResult result = commitSegmentsAndMetadata(segments, null, null, null);

    // Metadata transaction cannot fail because we are not trying to do one.
    if (!result.isSuccess()) {
      throw new ISE("announceHistoricalSegments failed with null metadata, should not happen.");
    }

    return result.getSegments();
  }

  @Override
  public SegmentPublishResult commitSegmentsAndMetadata(
      final Set<DataSegment> segments,
      final Set<DataSegment> segmentsToDrop,
      @Nullable final DataSourceMetadata startMetadata,
      @Nullable final DataSourceMetadata endMetadata
  ) throws IOException
  {
    if (segments.isEmpty()) {
      throw new IllegalArgumentException("segment set must not be empty");
    }

    final String dataSource = segments.iterator().next().getDataSource();
    for (DataSegment segment : segments) {
      if (!dataSource.equals(segment.getDataSource())) {
        throw new IllegalArgumentException("segments must all be from the same dataSource");
      }
    }

    if ((startMetadata == null && endMetadata != null) || (startMetadata != null && endMetadata == null)) {
      throw new IllegalArgumentException("start/end metadata pair must be either null or non-null");
    }

    // Find which segments are used (i.e. not overshadowed).
    final Set<DataSegment> usedSegments = new HashSet<>();
    List<TimelineObjectHolder<String, DataSegment>> segmentHolders =
        SegmentTimeline.forSegments(segments).lookupWithIncompletePartitions(Intervals.ETERNITY);
    for (TimelineObjectHolder<String, DataSegment> holder : segmentHolders) {
      for (PartitionChunk<DataSegment> chunk : holder.getObject()) {
        usedSegments.add(chunk.getObject());
      }
    }

    final AtomicBoolean definitelyNotUpdated = new AtomicBoolean(false);

    try {
      return connector.retryTransaction(
          new TransactionCallback<SegmentPublishResult>()
          {
            @Override
            public SegmentPublishResult inTransaction(
                final Handle handle,
                final TransactionStatus transactionStatus
            ) throws Exception
            {
              // Set definitelyNotUpdated back to false upon retrying.
              definitelyNotUpdated.set(false);

              if (startMetadata != null) {
                final DataStoreMetadataUpdateResult result = updateDataSourceMetadataWithHandle(
                    handle,
                    dataSource,
                    startMetadata,
                    endMetadata
                );

                if (result.isFailed()) {
                  // Metadata was definitely not updated.
                  transactionStatus.setRollbackOnly();
                  definitelyNotUpdated.set(true);

                  if (result.canRetry()) {
                    throw new RetryTransactionException(result.getErrorMsg());
                  } else {
                    throw new RuntimeException(result.getErrorMsg());
                  }
                }
              }

              if (segmentsToDrop != null && !segmentsToDrop.isEmpty()) {
                final DataStoreMetadataUpdateResult result = dropSegmentsWithHandle(
                    handle,
                    segmentsToDrop,
                    dataSource
                );
                if (result.isFailed()) {
                  // Metadata store was definitely not updated.
                  transactionStatus.setRollbackOnly();
                  definitelyNotUpdated.set(true);

                  if (result.canRetry()) {
                    throw new RetryTransactionException(result.getErrorMsg());
                  } else {
                    throw new RuntimeException(result.getErrorMsg());
                  }
                }
              }

              final Set<DataSegment> inserted = announceHistoricalSegmentBatch(handle, segments, usedSegments);

              return SegmentPublishResult.ok(ImmutableSet.copyOf(inserted));
            }
          },
          3,
          getSqlMetadataMaxRetry()
      );
    }
    catch (CallbackFailedException e) {
      if (definitelyNotUpdated.get()) {
        return SegmentPublishResult.fail(e.getMessage());
      } else {
        // Must throw exception if we are not sure if we updated or not.
        throw e;
      }
    }
  }

  @Override
  public SegmentPublishResult commitReplaceSegments(
      final Set<DataSegment> segments,
      final Set<DataSegment> segmentsToDrop,
      @Nullable Set<TaskLockInfo> taskLockInfos
  )
  {
    if (segments.isEmpty()) {
      throw new IllegalArgumentException("segment set must not be empty");
    }

    final String dataSource = segments.iterator().next().getDataSource();
    for (DataSegment segment : segments) {
      if (!dataSource.equals(segment.getDataSource())) {
        throw new IllegalArgumentException("segments must all be from the same dataSource");
      }
    }

    // Find which segments are used (i.e. not overshadowed).
    Set<DataSegment> usedSegments = new HashSet<>();
    Set<DataSegment> newSegments = new HashSet<>(segments);
    List<TimelineObjectHolder<String, DataSegment>> segmentHolders =
        SegmentTimeline.forSegments(segments).lookupWithIncompletePartitions(Intervals.ETERNITY);
    for (TimelineObjectHolder<String, DataSegment> holder : segmentHolders) {
      for (PartitionChunk<DataSegment> chunk : holder.getObject()) {
        usedSegments.add(chunk.getObject());
      }
    }

    final AtomicBoolean definitelyNotUpdated = new AtomicBoolean(false);

    try {
      return connector.retryTransaction(
          (handle, transactionStatus) -> {
            // Set definitelyNotUpdated back to false upon retrying.
            definitelyNotUpdated.set(false);

            if (segmentsToDrop != null && !segmentsToDrop.isEmpty()) {
              final DataStoreMetadataUpdateResult result = dropSegmentsWithHandle(
                  handle,
                  segmentsToDrop,
                  dataSource
              );
              if (result.isFailed()) {
                // Metadata store was definitely not updated.
                transactionStatus.setRollbackOnly();
                definitelyNotUpdated.set(true);

                if (result.canRetry()) {
                  throw new RetryTransactionException(result.getErrorMsg());
                } else {
                  throw new RuntimeException(result.getErrorMsg());
                }
              }
            }

            final Set<DataSegment> inserted = commitReplaceSegmentBatch(handle, newSegments, usedSegments, taskLockInfos);
            return SegmentPublishResult.ok(ImmutableSet.copyOf(inserted));
          },
          3,
          getSqlMetadataMaxRetry()
      );
    }
    catch (CallbackFailedException e) {
      if (definitelyNotUpdated.get()) {
        return SegmentPublishResult.fail(e.getMessage());
      } else {
        // Must throw exception if we are not sure if we updated or not.
        throw e;
      }
    }
  }

  @Override
  public SegmentPublishResult commitAppendSegments(
      final Set<DataSegment> segments,
      @Nullable final DataSourceMetadata startMetadata,
      @Nullable DataSourceMetadata endMetadata,
      @Nullable Map<DataSegment, TaskLockInfo> segmentLockMap
  )
  {
    if (segments.isEmpty()) {
      throw new IllegalArgumentException("No segments to append");
    }

    final String dataSource = segments.iterator().next().getDataSource();
    for (DataSegment segment : segments) {
      if (!dataSource.equals(segment.getDataSource())) {
        throw new IllegalArgumentException("All segments to append must belong to the same dataSource");
      }
    }

    if ((startMetadata == null && endMetadata != null) || (startMetadata != null && endMetadata == null)) {
      throw new IllegalArgumentException("Start and end metadata must either be both null or both non-null");
    }

    // Find which segments are used (i.e. not overshadowed).
    Set<DataSegment> newSegments = new HashSet<>(segments);
    final Map<DataSegment, Set<SegmentIdWithShardSpec>> segmentToNewMetadataMap = connector.retryTransaction(
        (handle, transactionStatus) -> allocateNewSegmentIds(handle, dataSource, segments),
        0,
        SQLMetadataConnector.DEFAULT_MAX_TRIES
    );
    for (DataSegment segment : segmentToNewMetadataMap.keySet()) {
      for (SegmentIdWithShardSpec newId : segmentToNewMetadataMap.get(segment)) {
        DataSegment newSegment = new DataSegment(
            newId.getDataSource(),
            newId.getInterval(),
            newId.getVersion(),
            segment.getLoadSpec(),
            segment.getDimensions(),
            segment.getMetrics(),
            newId.getShardSpec(),
            segment.getBinaryVersion(),
            segment.getSize()
        );
        newSegments.add(newSegment);
      }
    }
    Set<DataSegment> usedSegments = new HashSet<>(newSegments);

    final AtomicBoolean definitelyNotUpdated = new AtomicBoolean(false);
    try {
      return connector.retryTransaction(
          (handle, transactionStatus) -> {
            // Set definitelyNotUpdated back to false upon retrying.
            definitelyNotUpdated.set(false);

            if (startMetadata != null) {
              final DataStoreMetadataUpdateResult result = updateDataSourceMetadataWithHandle(
                  handle,
                  dataSource,
                  startMetadata,
                  endMetadata
              );

              if (result.isFailed()) {
                // Metadata was definitely not updated.
                transactionStatus.setRollbackOnly();
                definitelyNotUpdated.set(true);

                if (result.canRetry()) {
                  throw new RetryTransactionException(result.getErrorMsg());
                } else {
                  throw new RuntimeException(result.getErrorMsg());
                }
              }
            }

            final Set<DataSegment> inserted = commitAppendSegmentBatch(handle, newSegments, usedSegments, segmentLockMap);
            return SegmentPublishResult.ok(ImmutableSet.copyOf(inserted));
          },
          3,
          getSqlMetadataMaxRetry()
      );
    }
    catch (CallbackFailedException e) {
      if (definitelyNotUpdated.get()) {
        return SegmentPublishResult.fail(e.getMessage());
      } else {
        // Must throw exception if we are not sure if we updated or not.
        throw e;
      }
    }
  }

  @Override
  public SegmentPublishResult commitMetadataOnly(
      String dataSource,
      DataSourceMetadata startMetadata,
      DataSourceMetadata endMetadata
  )
  {
    if (dataSource == null) {
      throw new IllegalArgumentException("datasource name cannot be null");
    }
    if (startMetadata == null) {
      throw new IllegalArgumentException("start metadata cannot be null");
    }
    if (endMetadata == null) {
      throw new IllegalArgumentException("end metadata cannot be null");
    }

    final AtomicBoolean definitelyNotUpdated = new AtomicBoolean(false);

    try {
      return connector.retryTransaction(
          new TransactionCallback<SegmentPublishResult>()
          {
            @Override
            public SegmentPublishResult inTransaction(
                final Handle handle,
                final TransactionStatus transactionStatus
            ) throws Exception
            {
              // Set definitelyNotUpdated back to false upon retrying.
              definitelyNotUpdated.set(false);

              final DataStoreMetadataUpdateResult result = updateDataSourceMetadataWithHandle(
                  handle,
                  dataSource,
                  startMetadata,
                  endMetadata
              );

              if (result.isFailed()) {
                // Metadata was definitely not updated.
                transactionStatus.setRollbackOnly();
                definitelyNotUpdated.set(true);

                if (result.canRetry()) {
                  throw new RetryTransactionException(result.getErrorMsg());
                } else {
                  throw new RuntimeException(result.getErrorMsg());
                }
              }

              return SegmentPublishResult.ok(ImmutableSet.of());
            }
          },
          3,
          getSqlMetadataMaxRetry()
      );
    }
    catch (CallbackFailedException e) {
      if (definitelyNotUpdated.get()) {
        return SegmentPublishResult.fail(e.getMessage());
      } else {
        // Must throw exception if we are not sure if we updated or not.
        throw e;
      }
    }
  }

  @VisibleForTesting
  public int getSqlMetadataMaxRetry()
  {
    return SQLMetadataConnector.DEFAULT_MAX_TRIES;
  }

  @Override
  public Map<SegmentCreateRequest, SegmentIdWithShardSpec> allocatePendingSegments(
      String dataSource,
      Interval allocateInterval,
      boolean skipSegmentLineageCheck,
      List<SegmentCreateRequest> requests
  )
  {
    Preconditions.checkNotNull(dataSource, "dataSource");
    Preconditions.checkNotNull(allocateInterval, "interval");

    final Interval interval = allocateInterval.withChronology(ISOChronology.getInstanceUTC());
    return connector.retryWithHandle(
        handle -> allocatePendingSegments(handle, dataSource, interval, skipSegmentLineageCheck, requests)
    );
  }

  @Override
  public SegmentIdWithShardSpec allocatePendingSegment(
      final String dataSource,
      final String sequenceName,
      @Nullable final String previousSegmentId,
      final Interval interval,
      final PartialShardSpec partialShardSpec,
      final String maxVersion,
      final boolean skipSegmentLineageCheck
  )
  {
    Preconditions.checkNotNull(dataSource, "dataSource");
    Preconditions.checkNotNull(sequenceName, "sequenceName");
    Preconditions.checkNotNull(interval, "interval");
    Preconditions.checkNotNull(maxVersion, "version");
    Interval allocateInterval = interval.withChronology(ISOChronology.getInstanceUTC());

    return connector.retryWithHandle(
        handle -> {
          if (skipSegmentLineageCheck) {
            return allocatePendingSegment(
                handle,
                dataSource,
                sequenceName,
                allocateInterval,
                partialShardSpec,
                maxVersion
            );
          } else {
            return allocatePendingSegmentWithSegmentLineageCheck(
                handle,
                dataSource,
                sequenceName,
                previousSegmentId,
                allocateInterval,
                partialShardSpec,
                maxVersion
            );
          }
        }
    );
  }

  @Nullable
  private SegmentIdWithShardSpec allocatePendingSegmentWithSegmentLineageCheck(
      final Handle handle,
      final String dataSource,
      final String sequenceName,
      @Nullable final String previousSegmentId,
      final Interval interval,
      final PartialShardSpec partialShardSpec,
      final String maxVersion
  ) throws IOException
  {
    final String previousSegmentIdNotNull = previousSegmentId == null ? "" : previousSegmentId;
    final CheckExistingSegmentIdResult result = checkAndGetExistingSegmentId(
        handle.createQuery(
            StringUtils.format(
                "SELECT payload FROM %s WHERE "
                + "dataSource = :dataSource AND "
                + "sequence_name = :sequence_name AND "
                + "sequence_prev_id = :sequence_prev_id",
                dbTables.getPendingSegmentsTable()
            )
        ),
        interval,
        sequenceName,
        previousSegmentIdNotNull,
        Pair.of("dataSource", dataSource),
        Pair.of("sequence_name", sequenceName),
        Pair.of("sequence_prev_id", previousSegmentIdNotNull)
    );

    if (result.found) {
      // The found existing segment identifier can be null if its interval doesn't match with the given interval
      return result.segmentIdentifier;
    }

    final SegmentIdWithShardSpec newIdentifier = createNewSegment(
        handle,
        dataSource,
        interval,
        partialShardSpec,
        maxVersion
    );
    if (newIdentifier == null) {
      return null;
    }

    // SELECT -> INSERT can fail due to races; callers must be prepared to retry.
    // Avoiding ON DUPLICATE KEY since it's not portable.
    // Avoiding try/catch since it may cause inadvertent transaction-splitting.

    // UNIQUE key for the row, ensuring sequences do not fork in two directions.
    // Using a single column instead of (sequence_name, sequence_prev_id) as some MySQL storage engines
    // have difficulty with large unique keys (see https://github.com/apache/druid/issues/2319)
    final String sequenceNamePrevIdSha1 = BaseEncoding.base16().encode(
        Hashing.sha1()
               .newHasher()
               .putBytes(StringUtils.toUtf8(sequenceName))
               .putByte((byte) 0xff)
               .putBytes(StringUtils.toUtf8(previousSegmentIdNotNull))
               .hash()
               .asBytes()
    );

    insertPendingSegmentIntoMetastore(
        handle,
        newIdentifier,
        dataSource,
        interval,
        previousSegmentIdNotNull,
        sequenceName,
        sequenceNamePrevIdSha1
    );
    return newIdentifier;
  }

  private Map<SegmentCreateRequest, SegmentIdWithShardSpec> allocatePendingSegments(
      final Handle handle,
      final String dataSource,
      final Interval interval,
      final boolean skipSegmentLineageCheck,
      final List<SegmentCreateRequest> requests
  ) throws IOException
  {
    final Map<SegmentCreateRequest, CheckExistingSegmentIdResult> existingSegmentIds;
    if (skipSegmentLineageCheck) {
      existingSegmentIds = getExistingSegmentIdsSkipLineageCheck(handle, dataSource, interval, requests);
    } else {
      existingSegmentIds = getExistingSegmentIdsWithLineageCheck(handle, dataSource, interval, requests);
    }

    // For every request see if a segment id already exists
    final Map<SegmentCreateRequest, SegmentIdWithShardSpec> allocatedSegmentIds = new HashMap<>();
    final List<SegmentCreateRequest> requestsForNewSegments = new ArrayList<>();
    for (SegmentCreateRequest request : requests) {
      CheckExistingSegmentIdResult existingSegmentId = existingSegmentIds.get(request);
      if (existingSegmentId == null || !existingSegmentId.found) {
        requestsForNewSegments.add(request);
      } else if (existingSegmentId.segmentIdentifier != null) {
        log.info("Found valid existing segment [%s] for request.", existingSegmentId.segmentIdentifier);
        allocatedSegmentIds.put(request, existingSegmentId.segmentIdentifier);
      } else {
        log.info("Found clashing existing segment [%s] for request.", existingSegmentId);
      }
    }

    // For each of the remaining requests, create a new segment
    final Map<SegmentCreateRequest, SegmentIdWithShardSpec> createdSegments =
        createNewSegments(handle, dataSource, interval, skipSegmentLineageCheck, requestsForNewSegments);

    // SELECT -> INSERT can fail due to races; callers must be prepared to retry.
    // Avoiding ON DUPLICATE KEY since it's not portable.
    // Avoiding try/catch since it may cause inadvertent transaction-splitting.

    // UNIQUE key for the row, ensuring we don't have more than one segment per sequence per interval.
    // Using a single column instead of (sequence_name, sequence_prev_id) as some MySQL storage engines
    // have difficulty with large unique keys (see https://github.com/apache/druid/issues/2319)
    insertPendingSegmentsIntoMetastore(
        handle,
        createdSegments,
        dataSource,
        interval,
        skipSegmentLineageCheck
    );

    allocatedSegmentIds.putAll(createdSegments);
    return allocatedSegmentIds;
  }

  @SuppressWarnings("UnstableApiUsage")
  private String getSequenceNameAndPrevIdSha(
      SegmentCreateRequest request,
      Interval interval,
      boolean skipSegmentLineageCheck
  )
  {
    final Hasher hasher = Hashing.sha1().newHasher()
                                 .putBytes(StringUtils.toUtf8(request.getSequenceName()))
                                 .putByte((byte) 0xff);
    if (skipSegmentLineageCheck) {
      hasher
          .putLong(interval.getStartMillis())
          .putLong(interval.getEndMillis());
    } else {
      hasher
          .putBytes(StringUtils.toUtf8(request.getPreviousSegmentId()));
    }

    return BaseEncoding.base16().encode(hasher.hash().asBytes());
  }

  @Nullable
  private SegmentIdWithShardSpec allocatePendingSegment(
      final Handle handle,
      final String dataSource,
      final String sequenceName,
      final Interval interval,
      final PartialShardSpec partialShardSpec,
      final String maxVersion
  ) throws IOException
  {
    final CheckExistingSegmentIdResult result = checkAndGetExistingSegmentId(
        handle.createQuery(
            StringUtils.format(
                "SELECT payload FROM %s WHERE "
                + "dataSource = :dataSource AND "
                + "sequence_name = :sequence_name AND "
                + "start = :start AND "
                + "%2$send%2$s = :end",
                dbTables.getPendingSegmentsTable(),
                connector.getQuoteString()
            )
        ),
        interval,
        sequenceName,
        null,
        Pair.of("dataSource", dataSource),
        Pair.of("sequence_name", sequenceName),
        Pair.of("start", interval.getStart().toString()),
        Pair.of("end", interval.getEnd().toString())
    );

    if (result.found) {
      return result.segmentIdentifier;
    }

    final SegmentIdWithShardSpec newIdentifier = createNewSegment(
        handle,
        dataSource,
        interval,
        partialShardSpec,
        maxVersion
    );
    if (newIdentifier == null) {
      return null;
    }

    // SELECT -> INSERT can fail due to races; callers must be prepared to retry.
    // Avoiding ON DUPLICATE KEY since it's not portable.
    // Avoiding try/catch since it may cause inadvertent transaction-splitting.

    // UNIQUE key for the row, ensuring we don't have more than one segment per sequence per interval.
    // Using a single column instead of (sequence_name, sequence_prev_id) as some MySQL storage engines
    // have difficulty with large unique keys (see https://github.com/apache/druid/issues/2319)
    final String sequenceNamePrevIdSha1 = BaseEncoding.base16().encode(
        Hashing.sha1()
               .newHasher()
               .putBytes(StringUtils.toUtf8(sequenceName))
               .putByte((byte) 0xff)
               .putLong(interval.getStartMillis())
               .putLong(interval.getEndMillis())
               .hash()
               .asBytes()
    );

    // always insert empty previous sequence id
    insertPendingSegmentIntoMetastore(handle, newIdentifier, dataSource, interval, "", sequenceName, sequenceNamePrevIdSha1);

    log.info("Allocated pending segment [%s] for sequence[%s] in DB", newIdentifier, sequenceName);

    return newIdentifier;
  }

  /**
   * Returns a map from sequenceName to segment id.
   */
  private Map<SegmentCreateRequest, CheckExistingSegmentIdResult> getExistingSegmentIdsSkipLineageCheck(
      Handle handle,
      String dataSource,
      Interval interval,
      List<SegmentCreateRequest> requests
  ) throws IOException
  {
    final Query<Map<String, Object>> query = handle
        .createQuery(
            StringUtils.format(
                "SELECT sequence_name, payload "
                + "FROM %s WHERE "
                + "dataSource = :dataSource AND "
                + "start = :start AND "
                + "%2$send%2$s = :end",
                dbTables.getPendingSegmentsTable(),
                connector.getQuoteString()
            )
        )
        .bind("dataSource", dataSource)
        .bind("start", interval.getStart().toString())
        .bind("end", interval.getEnd().toString());

    final ResultIterator<PendingSegmentsRecord> dbSegments = query
        .map((index, r, ctx) -> PendingSegmentsRecord.fromResultSet(r))
        .iterator();

    // Map from sequenceName to segment id
    final Map<String, SegmentIdWithShardSpec> sequenceToSegmentId = new HashMap<>();
    while (dbSegments.hasNext()) {
      final PendingSegmentsRecord record = dbSegments.next();
      final SegmentIdWithShardSpec segmentId =
          jsonMapper.readValue(record.getPayload(), SegmentIdWithShardSpec.class);
      sequenceToSegmentId.put(record.getSequenceName(), segmentId);
    }

    final Map<SegmentCreateRequest, CheckExistingSegmentIdResult> requestToResult = new HashMap<>();
    for (SegmentCreateRequest request : requests) {
      SegmentIdWithShardSpec segmentId = sequenceToSegmentId.get(request.getSequenceName());
      requestToResult.put(request, new CheckExistingSegmentIdResult(segmentId != null, segmentId));
    }

    return requestToResult;
  }

  /**
   * Returns a map from sequenceName to segment id.
   */
  private Map<SegmentCreateRequest, CheckExistingSegmentIdResult> getExistingSegmentIdsWithLineageCheck(
      Handle handle,
      String dataSource,
      Interval interval,
      List<SegmentCreateRequest> requests
  ) throws IOException
  {
    // This cannot be batched because there doesn't seem to be a clean option:
    // 1. WHERE must have sequence_name and sequence_prev_id but not start or end.
    //    (sequence columns are used to find the matching segment whereas start and
    //    end are used to determine if the found segment is valid or not)
    // 2. IN filters on sequence_name and sequence_prev_id might perform worse than individual SELECTs?
    // 3. IN filter on sequence_name alone might be a feasible option worth evaluating
    final String sql = StringUtils.format(
        "SELECT payload FROM %s WHERE "
        + "dataSource = :dataSource AND "
        + "sequence_name = :sequence_name AND "
        + "sequence_prev_id = :sequence_prev_id",
        dbTables.getPendingSegmentsTable()
    );

    final Map<SegmentCreateRequest, CheckExistingSegmentIdResult> requestToResult = new HashMap<>();
    for (SegmentCreateRequest request : requests) {
      CheckExistingSegmentIdResult result = checkAndGetExistingSegmentId(
          handle.createQuery(sql)
                .bind("dataSource", dataSource)
                .bind("sequence_name", request.getSequenceName())
                .bind("sequence_prev_id", request.getPreviousSegmentId()),
          interval,
          request.getSequenceName(),
          request.getPreviousSegmentId()
      );
      requestToResult.put(request, result);
    }

    return requestToResult;
  }

  private CheckExistingSegmentIdResult checkAndGetExistingSegmentId(
      final Query<Map<String, Object>> query,
      final Interval interval,
      final String sequenceName,
      final @Nullable String previousSegmentId,
      final Pair<String, String>... queryVars
  ) throws IOException
  {
    Query<Map<String, Object>> boundQuery = query;
    for (Pair<String, String> var : queryVars) {
      boundQuery = boundQuery.bind(var.lhs, var.rhs);
    }
    final List<byte[]> existingBytes = boundQuery.map(ByteArrayMapper.FIRST).list();

    if (existingBytes.isEmpty()) {
      return new CheckExistingSegmentIdResult(false, null);
    } else {
      final SegmentIdWithShardSpec existingIdentifier = jsonMapper.readValue(
          Iterables.getOnlyElement(existingBytes),
          SegmentIdWithShardSpec.class
      );

      if (existingIdentifier.getInterval().isEqual(interval)) {
        log.info(
            "Found existing pending segment [%s] for sequence[%s] (previous = [%s]) in DB",
            existingIdentifier,
            sequenceName,
            previousSegmentId
        );

        return new CheckExistingSegmentIdResult(true, existingIdentifier);
      } else {
        log.warn(
            "Cannot use existing pending segment [%s] for sequence[%s] (previous = [%s]) in DB, "
            + "does not match requested interval[%s]",
            existingIdentifier,
            sequenceName,
            previousSegmentId,
            interval
        );

        return new CheckExistingSegmentIdResult(true, null);
      }
    }
  }

  private static class CheckExistingSegmentIdResult
  {
    private final boolean found;
    @Nullable
    private final SegmentIdWithShardSpec segmentIdentifier;

    CheckExistingSegmentIdResult(boolean found, @Nullable SegmentIdWithShardSpec segmentIdentifier)
    {
      this.found = found;
      this.segmentIdentifier = segmentIdentifier;
    }
  }

  private void insertPendingSegmentsIntoMetastore(
      Handle handle,
      Map<SegmentCreateRequest, SegmentIdWithShardSpec> createdSegments,
      String dataSource,
      Interval interval,
      boolean skipSegmentLineageCheck
  ) throws JsonProcessingException
  {
    final PreparedBatch insertBatch = handle.prepareBatch(
        StringUtils.format(
        "INSERT INTO %1$s (id, dataSource, created_date, start, %2$send%2$s, sequence_name, sequence_prev_id, "
        + "sequence_name_prev_id_sha1, payload) "
        + "VALUES (:id, :dataSource, :created_date, :start, :end, :sequence_name, :sequence_prev_id, "
        + ":sequence_name_prev_id_sha1, :payload)",
        dbTables.getPendingSegmentsTable(),
        connector.getQuoteString()
    ));

    // Deduplicate the segment ids by inverting the map
    Map<SegmentIdWithShardSpec, SegmentCreateRequest> segmentIdToRequest = new HashMap<>();
    createdSegments.forEach((request, segmentId) -> segmentIdToRequest.put(segmentId, request));

    for (Map.Entry<SegmentIdWithShardSpec, SegmentCreateRequest> entry : segmentIdToRequest.entrySet()) {
      final SegmentCreateRequest request = entry.getValue();
      final SegmentIdWithShardSpec segmentId = entry.getKey();
      insertBatch.add()
                 .bind("id", segmentId.toString())
                 .bind("dataSource", dataSource)
                 .bind("created_date", DateTimes.nowUtc().toString())
                 .bind("start", interval.getStart().toString())
                 .bind("end", interval.getEnd().toString())
                 .bind("sequence_name", request.getSequenceName())
                 .bind("sequence_prev_id", request.getPreviousSegmentId())
                 .bind(
                     "sequence_name_prev_id_sha1",
                     getSequenceNameAndPrevIdSha(request, interval, skipSegmentLineageCheck)
                 )
                 .bind("payload", jsonMapper.writeValueAsBytes(segmentId));
    }
    insertBatch.execute();
  }

  private void insertPendingSegmentIntoMetastore(
      Handle handle,
      SegmentIdWithShardSpec newIdentifier,
      String dataSource,
      Interval interval,
      String previousSegmentId,
      String sequenceName,
      String sequenceNamePrevIdSha1
  ) throws JsonProcessingException
  {
    handle.createStatement(
        StringUtils.format(
            "INSERT INTO %1$s (id, dataSource, created_date, start, %2$send%2$s, sequence_name, sequence_prev_id, "
            + "sequence_name_prev_id_sha1, payload) "
            + "VALUES (:id, :dataSource, :created_date, :start, :end, :sequence_name, :sequence_prev_id, "
            + ":sequence_name_prev_id_sha1, :payload)",
            dbTables.getPendingSegmentsTable(),
            connector.getQuoteString()
        )
    )
          .bind("id", newIdentifier.toString())
          .bind("dataSource", dataSource)
          .bind("created_date", DateTimes.nowUtc().toString())
          .bind("start", interval.getStart().toString())
          .bind("end", interval.getEnd().toString())
          .bind("sequence_name", sequenceName)
          .bind("sequence_prev_id", previousSegmentId)
          .bind("sequence_name_prev_id_sha1", sequenceNamePrevIdSha1)
          .bind("payload", jsonMapper.writeValueAsBytes(newIdentifier))
          .execute();
  }

  private Map<DataSegment, Set<SegmentIdWithShardSpec>> allocateNewSegmentIds(
      Handle handle,
      String dataSource,
      Set<DataSegment> segments
  ) throws IOException
  {
    if (segments.isEmpty()) {
      return Collections.emptyMap();
    }

    // Map from version to used committed segments
    Map<String, Set<DataSegment>> versionToSegments = new HashMap<>();
    Collection<Interval> segmentIntervals = segments.stream()
                                                    .map(DataSegment::getInterval)
                                                    .collect(Collectors.toSet());
    try (final CloseableIterator<DataSegment> iterator =
             SqlSegmentsMetadataQuery.forHandle(handle, connector, dbTables, jsonMapper)
                                     .retrieveUsedSegments(
                                         dataSource,
                                         segmentIntervals
                                     )
    ) {
      while (iterator.hasNext()) {
        final DataSegment segment = iterator.next();
        versionToSegments.computeIfAbsent(segment.getVersion(), v -> new HashSet<>())
                         .add(segment);
      }
    }

    // Maps segment to its new metadata with higher versions
    Map<DataSegment, Set<SegmentIdWithShardSpec>> retVal = new HashMap<>();
    for (DataSegment segment : segments) {
      retVal.put(segment, new HashSet<>());
    }

    for (String version : versionToSegments.keySet()) {
      Set<DataSegment> lowerVersionSegments = new HashSet<>();
      for (DataSegment segment : segments) {
        if (segment.getVersion().compareTo(version) < 0) {
          lowerVersionSegments.add(segment);
        }
      }

      Map<Interval, Set<DataSegment>> intervalToSegments = new HashMap<>();
      for (DataSegment segment : lowerVersionSegments) {
        for (Interval interval : intervalToSegments.keySet()) {
          if (interval.contains(segment.getInterval())) {
            intervalToSegments.get(interval).add(segment);
            break;
          }
        }
        Collection<DataSegment> overlappingSegments = retrieveUsedSegmentsForIntervals(
            segment.getDataSource(),
            ImmutableList.of(segment.getInterval()),
            Segments.ONLY_VISIBLE
        );
        for (DataSegment overlappingSegment : overlappingSegments) {
          if (overlappingSegment.getInterval().contains(segment.getInterval())) {
            intervalToSegments.computeIfAbsent(overlappingSegment.getInterval(), itvl -> new HashSet<>())
                              .add(segment);
          } else {
            throw new ISE(
                "Existing segment interval[%s] conflicts with that of the new segment[%s]",
                overlappingSegment.getInterval(),
                segment.getInterval()
            );
          }
        }
      }

      for (Interval interval : intervalToSegments.keySet()) {
        Set<SegmentIdWithShardSpec> pendingSegments = new HashSet<>(
            getPendingSegmentsForIntervalWithHandle(handle, dataSource, interval)
        );
        Collection<DataSegment> committedSegments = retrieveAllUsedSegmentsForIntervalsWithHandle(
            handle,
            dataSource,
            ImmutableList.of(interval)
        )
            .stream()
            .filter(s -> s.getVersion().equals(version) && s.getInterval().equals(interval))
            .collect(Collectors.toSet());
        SegmentIdWithShardSpec committedMaxId = null;
        for (DataSegment committedSegment : committedSegments) {
          if (committedMaxId == null
              || committedMaxId.getShardSpec().getPartitionNum() < committedSegment.getShardSpec().getPartitionNum()) {
            committedMaxId = SegmentIdWithShardSpec.fromDataSegment(committedSegment);
          }
        }
        for (DataSegment segment : intervalToSegments.get(interval)) {
          SegmentCreateRequest request = new SegmentCreateRequest(
              segment.getId() + version,
              null,
              version,
              NumberedPartialShardSpec.instance()
          );
          SegmentIdWithShardSpec newId = createNewSegment(
              request,
              dataSource,
              interval,
              version,
              committedMaxId,
              pendingSegments
          );
          pendingSegments.add(newId);
          retVal.get(segment).add(newId);
        }
      }
    }
    return retVal;
  }

  private Map<SegmentCreateRequest, SegmentIdWithShardSpec> createNewSegments(
      Handle handle,
      String dataSource,
      Interval interval,
      boolean skipSegmentLineageCheck,
      List<SegmentCreateRequest> requests
  ) throws IOException
  {
    if (requests.isEmpty()) {
      return Collections.emptyMap();
    }

    // Get the time chunk and associated data segments for the given interval, if any
    final List<TimelineObjectHolder<String, DataSegment>> existingChunks =
        getTimelineForIntervalsWithHandle(handle, dataSource, Collections.singletonList(interval))
            .lookup(interval);

    if (existingChunks.size() > 1) {
      // Not possible to expand more than one chunk with a single segment.
      log.warn(
          "Cannot allocate new segments for dataSource[%s], interval[%s]: already have [%,d] chunks.",
          dataSource,
          interval,
          existingChunks.size()
      );
      return Collections.emptyMap();
    }

    // Shard spec of any of the requests (as they are all compatible) can be used to
    // identify existing shard specs that share partition space with the requested ones.
    final PartialShardSpec partialShardSpec = requests.get(0).getPartialShardSpec();

    // max partitionId of published data segments which share the same partition space.
    SegmentIdWithShardSpec committedMaxId = null;

    @Nullable
    final String versionOfExistingChunk;
    if (existingChunks.isEmpty()) {
      versionOfExistingChunk = null;
    } else {
      TimelineObjectHolder<String, DataSegment> existingHolder = Iterables.getOnlyElement(existingChunks);
      versionOfExistingChunk = existingHolder.getVersion();

      // Don't use the stream API for performance.
      for (DataSegment segment : FluentIterable
          .from(existingHolder.getObject())
          .transform(PartitionChunk::getObject)
          // Here we check only the segments of the shardSpec which shares the same partition space with the given
          // partialShardSpec. Note that OverwriteShardSpec doesn't share the partition space with others.
          // See PartitionIds.
          .filter(segment -> segment.getShardSpec().sharePartitionSpace(partialShardSpec))) {
        if (committedMaxId == null
            || committedMaxId.getShardSpec().getPartitionNum() < segment.getShardSpec().getPartitionNum()) {
          committedMaxId = SegmentIdWithShardSpec.fromDataSegment(segment);
        }
      }
    }


    // Fetch the pending segments for this interval to determine max partitionId
    // across all shard specs (published + pending).
    // A pending segment having a higher partitionId must also be considered
    // to avoid clashes when inserting the pending segment created here.
    final Set<SegmentIdWithShardSpec> pendingSegments =
        getPendingSegmentsForIntervalWithHandle(handle, dataSource, interval);

    final Map<SegmentCreateRequest, SegmentIdWithShardSpec> createdSegments = new HashMap<>();
    final Map<String, SegmentIdWithShardSpec> sequenceHashToSegment = new HashMap<>();

    for (SegmentCreateRequest request : requests) {
      // Check if the required segment has already been created in this batch
      final String sequenceHash = getSequenceNameAndPrevIdSha(request, interval, skipSegmentLineageCheck);

      final SegmentIdWithShardSpec createdSegment;
      if (sequenceHashToSegment.containsKey(sequenceHash)) {
        createdSegment = sequenceHashToSegment.get(sequenceHash);
      } else {
        createdSegment = createNewSegment(
            request,
            dataSource,
            interval,
            versionOfExistingChunk,
            committedMaxId,
            pendingSegments
        );

        // Add to pendingSegments to consider for partitionId
        if (createdSegment != null) {
          pendingSegments.add(createdSegment);
          sequenceHashToSegment.put(sequenceHash, createdSegment);
          log.info("Created new segment [%s]", createdSegment);
        }
      }

      if (createdSegment != null) {
        createdSegments.put(request, createdSegment);
      }
    }

    log.info("Created [%d] new segments for [%d] allocate requests.", sequenceHashToSegment.size(), requests.size());
    return createdSegments;
  }

  private SegmentIdWithShardSpec createNewSegment(
      SegmentCreateRequest request,
      String dataSource,
      Interval interval,
      String versionOfExistingChunk,
      SegmentIdWithShardSpec committedMaxId,
      Set<SegmentIdWithShardSpec> pendingSegments
  )
  {
    final PartialShardSpec partialShardSpec = request.getPartialShardSpec();
    final String existingVersion = request.getVersion();

    // Include the committedMaxId while computing the overallMaxId
    if (committedMaxId != null) {
      pendingSegments.add(committedMaxId);
    }

    // If there is an existing chunk, find the max id with the same version as the existing chunk.
    // There may still be a pending segment with a higher version (but no corresponding used segments)
    // which may generate a clash with an existing segment once the new id is generated
    final SegmentIdWithShardSpec overallMaxId =
        pendingSegments.stream()
                       .filter(id -> id.getShardSpec().sharePartitionSpace(partialShardSpec))
                       .filter(id -> versionOfExistingChunk == null
                                     || id.getVersion().equals(versionOfExistingChunk))
                       .max(Comparator.comparing(SegmentIdWithShardSpec::getVersion)
                                      .thenComparing(id -> id.getShardSpec().getPartitionNum()))
                       .orElse(null);

    // Determine the version of the new segment
    final String newSegmentVersion;
    if (versionOfExistingChunk != null) {
      newSegmentVersion = versionOfExistingChunk;
    } else if (overallMaxId != null) {
      newSegmentVersion = overallMaxId.getVersion();
    } else {
      // this is the first segment for this interval
      newSegmentVersion = null;
    }

    if (overallMaxId == null) {
      // When appending segments, null overallMaxId means that we are allocating the very initial
      // segment for this time chunk.
      // This code is executed when the Overlord coordinates segment allocation, which is either you append segments
      // or you use segment lock. Since the core partitions set is not determined for appended segments, we set
      // it 0. When you use segment lock, the core partitions set doesn't work with it. We simply set it 0 so that the
      // OvershadowableManager handles the atomic segment update.
      final int newPartitionId = partialShardSpec.useNonRootGenerationPartitionSpace()
                                 ? PartitionIds.NON_ROOT_GEN_START_PARTITION_ID
                                 : PartitionIds.ROOT_GEN_START_PARTITION_ID;

      String version = newSegmentVersion == null ? existingVersion : newSegmentVersion;
      return new SegmentIdWithShardSpec(
          dataSource,
          interval,
          version,
          partialShardSpec.complete(jsonMapper, newPartitionId, 0)
      );

    } else if (!overallMaxId.getInterval().equals(interval)) {
      log.warn(
          "Cannot allocate new segment for dataSource[%s], interval[%s], existingVersion[%s]: conflicting segment[%s].",
          dataSource,
          interval,
          existingVersion,
          overallMaxId
      );
      return null;
    } else if (committedMaxId != null
               && committedMaxId.getShardSpec().getNumCorePartitions()
                  == SingleDimensionShardSpec.UNKNOWN_NUM_CORE_PARTITIONS) {
      log.warn(
          "Cannot allocate new segment because of unknown core partition size of segment[%s], shardSpec[%s]",
          committedMaxId,
          committedMaxId.getShardSpec()
      );
      return null;
    } else {
      // The number of core partitions must always be chosen from the set of used segments in the SegmentTimeline.
      // When the core partitions have been dropped, using pending segments may lead to an incorrect state
      // where the chunk is believed to have core partitions and queries results are incorrect.

      return new SegmentIdWithShardSpec(
          dataSource,
          interval,
          Preconditions.checkNotNull(newSegmentVersion, "newSegmentVersion"),
          partialShardSpec.complete(
              jsonMapper,
              overallMaxId.getShardSpec().getPartitionNum() + 1,
              committedMaxId == null ? 0 : committedMaxId.getShardSpec().getNumCorePartitions()
          )
      );
    }
  }

  /**
   * This function creates a new segment for the given datasource/interval/etc. A critical
   * aspect of the creation is to make sure that the new version & new partition number will make
   * sense given the existing segments & pending segments also very important is to avoid
   * clashes with existing pending & used/unused segments.
   * @param handle Database handle
   * @param dataSource datasource for the new segment
   * @param interval interval for the new segment
   * @param partialShardSpec Shard spec info minus segment id stuff
   * @param existingVersion Version of segments in interval, used to compute the version of the very first segment in
   *                        interval
   * @return
   * @throws IOException
   */
  @Nullable
  private SegmentIdWithShardSpec createNewSegment(
      final Handle handle,
      final String dataSource,
      final Interval interval,
      final PartialShardSpec partialShardSpec,
      final String existingVersion
  ) throws IOException
  {
    // Get the time chunk and associated data segments for the given interval, if any
    final List<TimelineObjectHolder<String, DataSegment>> existingChunks = getTimelineForIntervalsWithHandle(
        handle,
        dataSource,
        ImmutableList.of(interval)
    ).lookup(interval);

    if (existingChunks.size() > 1) {
      // Not possible to expand more than one chunk with a single segment.
      log.warn(
          "Cannot allocate new segment for dataSource[%s], interval[%s]: already have [%,d] chunks.",
          dataSource,
          interval,
          existingChunks.size()
      );
      return null;

    } else {
      // max partitionId of published data segments which share the same partition space.
      SegmentIdWithShardSpec committedMaxId = null;

      @Nullable
      final String versionOfExistingChunk;
      if (existingChunks.isEmpty()) {
        versionOfExistingChunk = null;
      } else {
        TimelineObjectHolder<String, DataSegment> existingHolder = Iterables.getOnlyElement(existingChunks);
        versionOfExistingChunk = existingHolder.getVersion();

        // Don't use the stream API for performance.
        for (DataSegment segment : FluentIterable
            .from(existingHolder.getObject())
            .transform(PartitionChunk::getObject)
            // Here we check only the segments of the shardSpec which shares the same partition space with the given
            // partialShardSpec. Note that OverwriteShardSpec doesn't share the partition space with others.
            // See PartitionIds.
            .filter(segment -> segment.getShardSpec().sharePartitionSpace(partialShardSpec))) {
          if (committedMaxId == null
              || committedMaxId.getShardSpec().getPartitionNum() < segment.getShardSpec().getPartitionNum()) {
            committedMaxId = SegmentIdWithShardSpec.fromDataSegment(segment);
          }
        }
      }


      // Fetch the pending segments for this interval to determine max partitionId
      // across all shard specs (published + pending).
      // A pending segment having a higher partitionId must also be considered
      // to avoid clashes when inserting the pending segment created here.
      final Set<SegmentIdWithShardSpec> pendings = getPendingSegmentsForIntervalWithHandle(
          handle,
          dataSource,
          interval
      );
      if (committedMaxId != null) {
        pendings.add(committedMaxId);
      }

      // If there is an existing chunk, find the max id with the same version as the existing chunk.
      // There may still be a pending segment with a higher version (but no corresponding used segments)
      // which may generate a clash with an existing segment once the new id is generated
      final SegmentIdWithShardSpec overallMaxId;
      overallMaxId = pendings.stream()
                             .filter(id -> id.getShardSpec().sharePartitionSpace(partialShardSpec))
                             .filter(id -> versionOfExistingChunk == null
                                           || id.getVersion().equals(versionOfExistingChunk))
                             .max(Comparator.comparing(SegmentIdWithShardSpec::getVersion)
                                            .thenComparing(id -> id.getShardSpec().getPartitionNum()))
                             .orElse(null);


      // Determine the version of the new segment
      final String newSegmentVersion;
      if (versionOfExistingChunk != null) {
        newSegmentVersion = versionOfExistingChunk;
      } else if (overallMaxId != null) {
        newSegmentVersion = overallMaxId.getVersion();
      } else {
        // this is the first segment for this interval
        newSegmentVersion = null;
      }

      if (overallMaxId == null) {
        // When appending segments, null overallMaxId means that we are allocating the very initial
        // segment for this time chunk.
        // This code is executed when the Overlord coordinates segment allocation, which is either you append segments
        // or you use segment lock. Since the core partitions set is not determined for appended segments, we set
        // it 0. When you use segment lock, the core partitions set doesn't work with it. We simply set it 0 so that the
        // OvershadowableManager handles the atomic segment update.
        final int newPartitionId = partialShardSpec.useNonRootGenerationPartitionSpace()
                                   ? PartitionIds.NON_ROOT_GEN_START_PARTITION_ID
                                   : PartitionIds.ROOT_GEN_START_PARTITION_ID;
        String version = newSegmentVersion == null ? existingVersion : newSegmentVersion;
        return new SegmentIdWithShardSpec(
            dataSource,
            interval,
            version,
            partialShardSpec.complete(jsonMapper, newPartitionId, 0)
        );
      } else if (!overallMaxId.getInterval().equals(interval)) {
        log.warn(
            "Cannot allocate new segment for dataSource[%s], interval[%s], existingVersion[%s]: conflicting segment[%s].",
            dataSource,
            interval,
            existingVersion,
            overallMaxId
        );
        return null;
      } else if (committedMaxId != null
                 && committedMaxId.getShardSpec().getNumCorePartitions()
                    == SingleDimensionShardSpec.UNKNOWN_NUM_CORE_PARTITIONS) {
        log.warn(
            "Cannot allocate new segment because of unknown core partition size of segment[%s], shardSpec[%s]",
            committedMaxId,
            committedMaxId.getShardSpec()
        );
        return null;
      } else {
        // The number of core partitions must always be chosen from the set of used segments in the SegmentTimeline.
        // When the core partitions have been dropped, using pending segments may lead to an incorrect state
        // where the chunk is believed to have core partitions and queries results are incorrect.

        return new SegmentIdWithShardSpec(
            dataSource,
            interval,
            Preconditions.checkNotNull(newSegmentVersion, "newSegmentVersion"),
            partialShardSpec.complete(
                jsonMapper,
                overallMaxId.getShardSpec().getPartitionNum() + 1,
                committedMaxId == null ? 0 : committedMaxId.getShardSpec().getNumCorePartitions()
            )
        );
      }
    }
  }

  @Override
  public int deletePendingSegmentsCreatedInInterval(String dataSource, Interval deleteInterval)
  {
    return connector.getDBI().inTransaction(
        (handle, status) -> handle
            .createStatement(
                StringUtils.format(
                    "DELETE FROM %s WHERE datasource = :dataSource AND created_date >= :start AND created_date < :end",
                    dbTables.getPendingSegmentsTable()
                )
            )
            .bind("dataSource", dataSource)
            .bind("start", deleteInterval.getStart().toString())
            .bind("end", deleteInterval.getEnd().toString())
            .execute()
    );
  }

  @Override
  public int deletePendingSegments(String dataSource)
  {
    return connector.getDBI().inTransaction(
        (handle, status) -> handle
            .createStatement(
                StringUtils.format("DELETE FROM %s WHERE datasource = :dataSource", dbTables.getPendingSegmentsTable())
            )
            .bind("dataSource", dataSource)
            .execute()
    );
  }

  private Set<DataSegment> announceHistoricalSegmentBatch(
      final Handle handle,
      final Set<DataSegment> segments,
      final Set<DataSegment> usedSegments
  ) throws IOException
  {
    final Set<DataSegment> toInsertSegments = new HashSet<>();
    try {
      Set<String> existedSegments = segmentExistsBatch(handle, segments);
      log.info("Found these segments already exist in DB: %s", existedSegments);
      for (DataSegment segment : segments) {
        if (!existedSegments.contains(segment.getId().toString())) {
          toInsertSegments.add(segment);
        }
      }

      // SELECT -> INSERT can fail due to races; callers must be prepared to retry.
      // Avoiding ON DUPLICATE KEY since it's not portable.
      // Avoiding try/catch since it may cause inadvertent transaction-splitting.
      final List<List<DataSegment>> partitionedSegments = Lists.partition(
          new ArrayList<>(toInsertSegments),
          MAX_NUM_SEGMENTS_TO_ANNOUNCE_AT_ONCE
      );

      PreparedBatch preparedBatch = handle.prepareBatch(insertSegmentQuery);
      for (List<DataSegment> partition : partitionedSegments) {
        for (DataSegment segment : partition) {
          final String now = DateTimes.nowUtc().toString();
          preparedBatch.add()
                       .bind("id", segment.getId().toString())
                       .bind("dataSource", segment.getDataSource())
                       .bind("created_date", now)
                       .bind("start", segment.getInterval().getStart().toString())
                       .bind("end", segment.getInterval().getEnd().toString())
                       .bind("partitioned", (segment.getShardSpec() instanceof NoneShardSpec) ? false : true)
                       .bind("version", segment.getVersion())
                       .bind("used", usedSegments.contains(segment))
                       .bind("payload", jsonMapper.writeValueAsBytes(segment))
                       .bind("used_status_last_updated", now);
        }
        final int[] affectedRows = preparedBatch.execute();
        final boolean succeeded = Arrays.stream(affectedRows).allMatch(eachAffectedRows -> eachAffectedRows == 1);
        if (succeeded) {
          log.infoSegments(partition, "Published segments to DB");
        } else {
          final List<DataSegment> failedToPublish = IntStream.range(0, partition.size())
                                                             .filter(i -> affectedRows[i] != 1)
                                                             .mapToObj(partition::get)
                                                             .collect(Collectors.toList());
          throw new ISE(
              "Failed to publish segments to DB: %s",
              SegmentUtils.commaSeparatedIdentifiers(failedToPublish)
          );
        }
      }
    }
    catch (Exception e) {
      log.errorSegments(segments, "Exception inserting segments");
      throw e;
    }

    return toInsertSegments;
  }

  private Set<DataSegment> commitReplaceSegmentBatch(
      final Handle handle,
      final Set<DataSegment> segments,
      final Set<DataSegment> usedSegments,
      @Nullable Set<TaskLockInfo> replaceLocks
  ) throws IOException
  {
    final Set<DataSegment> toInsertSegments = new HashSet<>();
    try {
      Set<String> existedSegments = segmentExistsBatch(handle, segments);
      log.info("Found these segments already exist in DB: %s", existedSegments);
      for (DataSegment segment : segments) {
        if (!existedSegments.contains(segment.getId().toString())) {
          toInsertSegments.add(segment);
        }
      }

      // SELECT -> INSERT can fail due to races; callers must be prepared to retry.
      // Avoiding ON DUPLICATE KEY since it's not portable.
      // Avoiding try/catch since it may cause inadvertent transaction-splitting.
      final List<List<DataSegment>> partitionedSegments = Lists.partition(
          new ArrayList<>(toInsertSegments),
          MAX_NUM_SEGMENTS_TO_ANNOUNCE_AT_ONCE
      );

      PreparedBatch preparedBatch = handle.prepareBatch(insertSegmentQuery);
      for (List<DataSegment> partition : partitionedSegments) {
        for (DataSegment segment : partition) {
          final String now = DateTimes.nowUtc().toString();
          preparedBatch.add()
                       .bind("id", segment.getId().toString())
                       .bind("dataSource", segment.getDataSource())
                       .bind("created_date", now)
                       .bind("start", segment.getInterval().getStart().toString())
                       .bind("end", segment.getInterval().getEnd().toString())
                       .bind("partitioned", (segment.getShardSpec() instanceof NoneShardSpec) ? false : true)
                       .bind("version", segment.getVersion())
                       .bind("used", usedSegments.contains(segment))
                       .bind("payload", jsonMapper.writeValueAsBytes(segment))
                       .bind("used_status_last_updated", now);
        }
        final int[] affectedInsertRows = preparedBatch.execute();

        final boolean succeeded = Arrays.stream(affectedInsertRows).allMatch(eachAffectedRow -> eachAffectedRow == 1);
        if (succeeded) {
          log.infoSegments(partition, "Published segments to DB");
        } else {
          final List<DataSegment> failedToPublish = IntStream.range(0, partition.size())
                                                             .filter(i -> affectedInsertRows[i] != 1)
                                                             .mapToObj(partition::get)
                                                             .collect(Collectors.toList());
          throw new ISE(
              "Failed to publish segments to DB: %s",
              SegmentUtils.commaSeparatedIdentifiers(failedToPublish)
          );
        }
      }

      Map<String, TaskLockInfo> segmentsToBeForwarded = getAppendedSegmentIds(
          handle,
          segments.iterator().next().getDataSource(),
          replaceLocks
      );
      final int numCorePartitions = segments.size();
      int partitionNum = segments.size();
      final List<List<Map.Entry<String, TaskLockInfo>>> forwardSegmentsBatch = Lists.partition(
          new ArrayList<>(segmentsToBeForwarded.entrySet()),
          MAX_NUM_SEGMENTS_TO_ANNOUNCE_AT_ONCE
      );
      for (List<Map.Entry<String, TaskLockInfo>> batch : forwardSegmentsBatch) {
        Map<String, TaskLockInfo> batchMap = new HashMap<>();
        for (Map.Entry<String, TaskLockInfo> entry : batch) {
          batchMap.put(entry.getKey(), entry.getValue());
        }
        List<DataSegment> oldSegments = retrieveSegmentsById(handle, batchMap.keySet());
        for (DataSegment oldSegment : oldSegments) {
          Interval newInterval = oldSegment.getInterval();
          for (DataSegment segment : segments) {
            if (segment.getInterval().overlaps(newInterval)) {
              if (segment.getInterval().contains(newInterval)) {
                newInterval = segment.getInterval();
              } else {
                throw new ISE("Incompatible segment intervals for commit: [%s] and [%s].",
                              newInterval,
                              segment.getInterval()
                );
              }
            }
          }
          TaskLockInfo lock = batchMap.get(oldSegment.getId().toString());
          ShardSpec shardSpec = new NumberedShardSpec(partitionNum++, numCorePartitions);
          DataSegment newSegment = new DataSegment(
              oldSegment.getDataSource(),
              newInterval,
              lock.getVersion(),
              oldSegment.getLoadSpec(),
              oldSegment.getDimensions(),
              oldSegment.getMetrics(),
              shardSpec,
              oldSegment.getBinaryVersion(),
              oldSegment.getSize()
          );
          final String now = DateTimes.nowUtc().toString();
          preparedBatch.add()
                       .bind("id", newSegment.getId().toString())
                       .bind("dataSource", newSegment.getDataSource())
                       .bind("created_date", now)
                       .bind("start", newSegment.getInterval().getStart().toString())
                       .bind("end", newSegment.getInterval().getEnd().toString())
                       .bind("partitioned", (newSegment.getShardSpec() instanceof NoneShardSpec) ? false : true)
                       .bind("version", newSegment.getVersion())
                       .bind("used", true)
                       .bind("payload", jsonMapper.writeValueAsBytes(newSegment))
                       .bind("used_status_last_updated", now);
        }
        final int[] affectedInsertRows = preparedBatch.execute();

        final boolean succeeded = Arrays.stream(affectedInsertRows).allMatch(eachAffectedRow -> eachAffectedRow == 1);
        if (succeeded) {
          log.info("Published segments with updated metadata to DB");
        } else {
          throw new ISE("Failed to update segment metadatas in DB");
        }
      }
    }
    catch (Exception e) {
      log.errorSegments(segments, "Exception inserting segment metadata");
      throw e;
    }

    return toInsertSegments;
  }

  private Set<DataSegment> commitAppendSegmentBatch(
      final Handle handle,
      final Set<DataSegment> segments,
      final Set<DataSegment> usedSegments,
      @Nullable Map<DataSegment, TaskLockInfo> appendSegmentLockMap
  ) throws IOException
  {
    final Set<DataSegment> toInsertSegments = new HashSet<>();
    try {
      Set<String> existedSegments = segmentExistsBatch(handle, segments);
      log.info("Found these segments already exist in DB: %s", existedSegments);
      for (DataSegment segment : segments) {
        if (!existedSegments.contains(segment.getId().toString())) {
          toInsertSegments.add(segment);
        }
      }

      // SELECT -> INSERT can fail due to races; callers must be prepared to retry.
      // Avoiding ON DUPLICATE KEY since it's not portable.
      // Avoiding try/catch since it may cause inadvertent transaction-splitting.
      final List<List<DataSegment>> partitionedSegments = Lists.partition(
          new ArrayList<>(toInsertSegments),
          MAX_NUM_SEGMENTS_TO_ANNOUNCE_AT_ONCE
      );

      PreparedBatch preparedBatch = handle.prepareBatch(insertSegmentQuery);
      for (List<DataSegment> partition : partitionedSegments) {
        for (DataSegment segment : partition) {
          final String now = DateTimes.nowUtc().toString();
          preparedBatch.add()
                       .bind("id", segment.getId().toString())
                       .bind("dataSource", segment.getDataSource())
                       .bind("created_date", now)
                       .bind("start", segment.getInterval().getStart().toString())
                       .bind("end", segment.getInterval().getEnd().toString())
                       .bind("partitioned", (segment.getShardSpec() instanceof NoneShardSpec) ? false : true)
                       .bind("version", segment.getVersion())
                       .bind("used", usedSegments.contains(segment))
                       .bind("payload", jsonMapper.writeValueAsBytes(segment))
                       .bind("used_status_last_updated", now);
        }
        final int[] affectedInsertRows = preparedBatch.execute();

        final boolean succeeded = Arrays.stream(affectedInsertRows).allMatch(eachAffectedRow -> eachAffectedRow == 1);
        if (succeeded) {
          log.infoSegments(partition, "Published segments to DB");
        } else {
          final List<DataSegment> failedToPublish = IntStream.range(0, partition.size())
                                                             .filter(i -> affectedInsertRows[i] != 1)
                                                             .mapToObj(partition::get)
                                                             .collect(Collectors.toList());
          throw new ISE(
              "Failed to publish segments to DB: %s",
              SegmentUtils.commaSeparatedIdentifiers(failedToPublish)
          );
        }
      }

      PreparedBatch appendBatch = handle.prepareBatch(
          StringUtils.format(
              "INSERT INTO %1$s (id, dataSource, start, %2$send%2$s, segment_id, lock_version) "
              + "VALUES (:id, :dataSource, :start, :end, :segment_id, :lock_version)",
              dbTables.getSegmentVersionsTable(),
              connector.getQuoteString()
          )
      );
      if (appendSegmentLockMap == null) {
        appendSegmentLockMap = new HashMap<>();
      }
      final List<List<Map.Entry<DataSegment, TaskLockInfo>>> appendSegmentPartitions = Lists.partition(
          new ArrayList<>(appendSegmentLockMap.entrySet()),
          MAX_NUM_SEGMENTS_TO_ANNOUNCE_AT_ONCE
      );
      for (List<Map.Entry<DataSegment, TaskLockInfo>> partition : appendSegmentPartitions) {
        for (Map.Entry<DataSegment, TaskLockInfo> entry : partition) {
          DataSegment segment = entry.getKey();
          TaskLockInfo lock = entry.getValue();
          appendBatch.add()
<<<<<<< HEAD
                     .bind("id", segment.getId() + ":" + lock.hashCode())
=======
                     .bind("id", segment.getId().toString() + ":" + lock.hashCode())
                     .bind("dataSource", segment.getDataSource())
                     .bind("start", lock.getInterval().getStartMillis())
                     .bind("end", lock.getInterval().getEndMillis())
                     .bind("segment_id", segment.getId().toString())
                     .bind("lock_version", lock.getVersion());
        }
        final int[] affectedAppendRows = appendBatch.execute();
        final boolean succeeded = Arrays.stream(affectedAppendRows).allMatch(eachAffectedRow -> eachAffectedRow == 1);
        if (!succeeded) {
          final List<DataSegment> failedToForward = IntStream.range(0, partition.size())
                                                             .filter(i -> affectedAppendRows[i] != 1)
                                                             .mapToObj(partition::get)
                                                             .map(x -> x.getKey())
                                                             .collect(Collectors.toList());
          throw new ISE(
              "Failed to forward appended segments to DB: %s",
              SegmentUtils.commaSeparatedIdentifiers(failedToForward)
          );
        }
      }
    }
    catch (Exception e) {
      log.errorSegments(segments, "Exception inserting segment metadata");
      throw e;
    }

    return toInsertSegments;
  }

  private Set<DataSegment> commitSegmentBatch(
      final Handle handle,
      final Set<DataSegment> segments,
      final Set<DataSegment> usedSegments,
      @Nullable Map<DataSegment, TaskLockInfo> appendSegmentLockMap,
      @Nullable Set<TaskLockInfo> replaceLocks,
      boolean append
  ) throws IOException
  {
    final Set<DataSegment> toInsertSegments = new HashSet<>();
    try {
      Set<String> existedSegments = segmentExistsBatch(handle, segments);
      log.info("Found these segments already exist in DB: %s", existedSegments);
      for (DataSegment segment : segments) {
        if (!existedSegments.contains(segment.getId().toString())) {
          toInsertSegments.add(segment);
        }
      }

      // SELECT -> INSERT can fail due to races; callers must be prepared to retry.
      // Avoiding ON DUPLICATE KEY since it's not portable.
      // Avoiding try/catch since it may cause inadvertent transaction-splitting.
      final List<List<DataSegment>> partitionedSegments = Lists.partition(
          new ArrayList<>(toInsertSegments),
          MAX_NUM_SEGMENTS_TO_ANNOUNCE_AT_ONCE
      );

      PreparedBatch preparedBatch = handle.prepareBatch(StringUtils.format(insertSegmentQuery));
      for (List<DataSegment> partition : partitionedSegments) {
        for (DataSegment segment : partition) {
          final String now = DateTimes.nowUtc().toString();
          preparedBatch.add()
                       .bind("id", segment.getId().toString())
                       .bind("dataSource", segment.getDataSource())
                       .bind("created_date", now)
                       .bind("start", segment.getInterval().getStart().toString())
                       .bind("end", segment.getInterval().getEnd().toString())
                       .bind("partitioned", !(segment.getShardSpec() instanceof NoneShardSpec))
                       .bind("version", segment.getVersion())
                       .bind("used", usedSegments.contains(segment))
                       .bind("payload", jsonMapper.writeValueAsBytes(segment))
                       .bind("used_status_last_updated", now);
        }
        final int[] affectedInsertRows = preparedBatch.execute();

        final boolean succeeded = Arrays.stream(affectedInsertRows).allMatch(eachAffectedRow -> eachAffectedRow == 1);
        if (succeeded) {
          log.infoSegments(partition, "Published segments to DB");
        } else {
          final List<DataSegment> failedToPublish = IntStream.range(0, partition.size())
                                                             .filter(i -> affectedInsertRows[i] != 1)
                                                             .mapToObj(partition::get)
                                                             .collect(Collectors.toList());
          throw new ISE(
              "Failed to publish segments to DB: %s",
              SegmentUtils.commaSeparatedIdentifiers(failedToPublish)
          );
        }
      }

      PreparedBatch appendBatch = handle.prepareBatch(
          StringUtils.format(
              "INSERT INTO %1$s (id, dataSource, start, %2$send%2$s, segment_id, lock_version) "
              + "VALUES (:id, :dataSource, :start, :end, :segment_id, :lock_version)",
              dbTables.getSegmentVersionsTable(),
              connector.getQuoteString()
          )
      );
      if (appendSegmentLockMap == null) {
        appendSegmentLockMap = new HashMap<>();
      }
      final List<List<Map.Entry<DataSegment, TaskLockInfo>>> appendSegmentPartitions = Lists.partition(
          new ArrayList<>(appendSegmentLockMap.entrySet()),
          MAX_NUM_SEGMENTS_TO_ANNOUNCE_AT_ONCE
      );
      for (List<Map.Entry<DataSegment, TaskLockInfo>> partition : appendSegmentPartitions) {
        for (Map.Entry<DataSegment, TaskLockInfo> entry : partition) {
          DataSegment segment = entry.getKey();
          TaskLockInfo lock = entry.getValue();
          appendBatch.add()
                     .bind("id", segment.getId().toString() + ":" + lock.hashCode())
>>>>>>> 671c01c6
                     .bind("dataSource", segment.getDataSource())
                     .bind("start", lock.getInterval().getStartMillis())
                     .bind("end", lock.getInterval().getEndMillis())
                     .bind("segment_id", segment.getId().toString())
                     .bind("lock_version", lock.getVersion());
        }
        final int[] affectedAppendRows = appendBatch.execute();
        final boolean succeeded = Arrays.stream(affectedAppendRows).allMatch(eachAffectedRow -> eachAffectedRow == 1);
        if (!succeeded) {
          final List<DataSegment> failedToForward = IntStream.range(0, partition.size())
                                                             .filter(i -> affectedAppendRows[i] != 1)
                                                             .mapToObj(partition::get)
                                                             .map(x -> x.getKey())
                                                             .collect(Collectors.toList());
          throw new ISE(
              "Failed to forward appended segments to DB: %s",
              SegmentUtils.commaSeparatedIdentifiers(failedToForward)
          );
        }
      }
<<<<<<< HEAD
=======

      Map<String, TaskLockInfo> segmentsToBeForwarded = new HashMap<>();
      if (!append) {
        segmentsToBeForwarded = getAppendedSegmentIds(
            handle,
            segments.iterator().next().getDataSource(),
            replaceLocks
        );
      }
      final int numCorePartitions = segments.size();
      int partitionNum = segments.size();
      final List<List<Map.Entry<String, TaskLockInfo>>> forwardSegmentsBatch = Lists.partition(
          new ArrayList<>(segmentsToBeForwarded.entrySet()),
          MAX_NUM_SEGMENTS_TO_ANNOUNCE_AT_ONCE
      );
      for (List<Map.Entry<String, TaskLockInfo>> batch : forwardSegmentsBatch) {
        Map<String, TaskLockInfo> batchMap = new HashMap<>();
        for (Map.Entry<String, TaskLockInfo> entry : batch) {
          batchMap.put(entry.getKey(), entry.getValue());
        }
        List<DataSegment> oldSegments = retrieveSegments(handle, batchMap.keySet());
        for (DataSegment oldSegment : oldSegments) {
          Interval newInterval = oldSegment.getInterval();
          for (DataSegment segment : segments) {
            if (segment.getInterval().overlaps(newInterval)) {
              if (segment.getInterval().contains(newInterval)) {
                newInterval = segment.getInterval();
              } else {
                throw new ISE("Incompatible segment intervals for commit: [%s] and [%s].",
                              newInterval,
                              segment.getInterval()
                );
              }
            }
          }
          TaskLockInfo lock = batchMap.get(oldSegment.getId().toString());
          ShardSpec shardSpec = new NumberedShardSpec(partitionNum++, numCorePartitions);
          DataSegment newSegment = new DataSegment(
              oldSegment.getDataSource(),
              newInterval,
              lock.getVersion(),
              oldSegment.getLoadSpec(),
              oldSegment.getDimensions(),
              oldSegment.getMetrics(),
              shardSpec,
              oldSegment.getBinaryVersion(),
              oldSegment.getSize()
          );
          preparedBatch.add()
                       .bind("id", newSegment.getId().toString())
                       .bind("dataSource", newSegment.getDataSource())
                       .bind("created_date", DateTimes.nowUtc().toString())
                       .bind("start", newSegment.getInterval().getStart().toString())
                       .bind("end", newSegment.getInterval().getEnd().toString())
                       .bind("partitioned", !(newSegment.getShardSpec() instanceof NoneShardSpec))
                       .bind("version", newSegment.getVersion())
                       .bind("used", true)
                       .bind("payload", jsonMapper.writeValueAsBytes(newSegment));
        }
        final int[] affectedInsertRows = preparedBatch.execute();

        final boolean succeeded = Arrays.stream(affectedInsertRows).allMatch(eachAffectedRow -> eachAffectedRow == 1);
        if (succeeded) {
          log.info("Published segments with updated metadata to DB");
        } else {
          throw new ISE("Failed to update segment metadatas in DB");
        }
      }
>>>>>>> 671c01c6
    }
    catch (Exception e) {
      log.errorSegments(segments, "Exception inserting segment metadata");
      throw e;
    }

    return toInsertSegments;
  }

  private List<DataSegment> retrieveSegmentsById(Handle handle, Set<String> segmentIds)
  {
    final String segmentIdCsv = segmentIds.stream().map(id -> "'" + id + "'")
                                          .collect(Collectors.joining(","));
    final Query<Map<String, Object>> query = handle.createQuery(
        StringUtils.format(
            "SELECT payload FROM %s WHERE id in (%s)",
            segmentIdCsv, dbTables.getSegmentsTable()
        )
    ).setFetchSize(connector.getStreamingFetchSize());

    ResultIterator<DataSegment> resultIterator = query.map(
        (index, r, ctx) -> JacksonUtils.readValue(jsonMapper, r.getBytes(1), DataSegment.class)
    ).iterator();

    return Lists.newArrayList(resultIterator);
  }

  private Map<String, TaskLockInfo> getAppendedSegmentIds(
      Handle handle,
      String datasource,
      Set<TaskLockInfo> replaceLocks
  )
  {
    if (CollectionUtils.isNullOrEmpty(replaceLocks)) {
      return Collections.emptyMap();
    }
    final StringBuilder sb = new StringBuilder();
    sb.append(
        StringUtils.format(
            "SELECT segment_id, start, %1$send%1$s, lock_version FROM %2$s where dataSource = :dataSource AND (",
            connector.getQuoteString(),
            dbTables.getSegmentVersionsTable()
        )
    );

    List<TaskLockInfo> locks = new ArrayList<>(replaceLocks);
    int n = locks.size();
    for (int i = 0; i < n; i++) {
      sb.append(
          StringUtils.format(
              "(start = %2$s AND %1$send%1$s = %3$s AND lock_version = %4$s)",
              connector.getQuoteString(),
              StringUtils.format(":start%d", i),
              StringUtils.format(":end%d", i),
              StringUtils.format(":lock_version%d", i)
          )
      );
      if (i < n - 1) {
        sb.append(" OR ");
      }
    }

    sb.append(")");

    Query<Map<String, Object>> query = handle
        .createQuery(
            sb.toString()
        )
        .bind("dataSource", datasource);
    for (int i = 0; i < n; i++) {
      query.bind(StringUtils.format("start%d", i), locks.get(i).getInterval().getStartMillis())
           .bind(StringUtils.format("end%d", i), locks.get(i).getInterval().getEndMillis())
           .bind(StringUtils.format("lock_version%d", i), locks.get(i).getVersion());
    }

    final ResultIterator<Pair<String, TaskLockInfo>> resultIterator = query.map((index, r, ctx) -> {
      String segmentId = r.getString("segment_id");
      Interval interval = Intervals.utc(r.getLong("start"), r.getLong("end"));
      String version = r.getString("lock_version");
      return Pair.of(segmentId, new TaskLockInfo(interval, version));
    }).iterator();
    Map<String, TaskLockInfo> retVal = new HashMap<>();
    while (resultIterator.hasNext()) {
      Pair<String, TaskLockInfo> result = resultIterator.next();
      retVal.put(result.lhs, result.rhs);
    }
    return retVal;
  }

  private Set<String> segmentExistsBatch(final Handle handle, final Set<DataSegment> segments)
  {
    Set<String> existedSegments = new HashSet<>();

    List<List<DataSegment>> segmentsLists = Lists.partition(new ArrayList<>(segments), MAX_NUM_SEGMENTS_TO_ANNOUNCE_AT_ONCE);
    for (List<DataSegment> segmentList : segmentsLists) {
      String segmentIds = segmentList.stream()
          .map(segment -> "'" + StringEscapeUtils.escapeSql(segment.getId().toString()) + "'")
          .collect(Collectors.joining(","));
      List<String> existIds = handle.createQuery(StringUtils.format("SELECT id FROM %s WHERE id in (%s)", dbTables.getSegmentsTable(), segmentIds))
          .mapTo(String.class)
          .list();
      existedSegments.addAll(existIds);
    }
    return existedSegments;
  }

  /**
   * Read dataSource metadata. Returns null if there is no metadata.
   */
  @Override
  public @Nullable DataSourceMetadata retrieveDataSourceMetadata(final String dataSource)
  {
    final byte[] bytes = connector.lookup(
        dbTables.getDataSourceTable(),
        "dataSource",
        "commit_metadata_payload",
        dataSource
    );

    if (bytes == null) {
      return null;
    }

    return JacksonUtils.readValue(jsonMapper, bytes, DataSourceMetadata.class);
  }

  /**
   * Read dataSource metadata as bytes, from a specific handle. Returns null if there is no metadata.
   */
  private @Nullable byte[] retrieveDataSourceMetadataWithHandleAsBytes(
      final Handle handle,
      final String dataSource
  )
  {
    return connector.lookupWithHandle(
        handle,
        dbTables.getDataSourceTable(),
        "dataSource",
        "commit_metadata_payload",
        dataSource
    );
  }

  /**
   * Compare-and-swap dataSource metadata in a transaction. This will only modify dataSource metadata if it equals
   * oldCommitMetadata when this function is called (based on T.equals). This method is idempotent in that if
   * the metadata already equals newCommitMetadata, it will return true.
   *
   * @param handle        database handle
   * @param dataSource    druid dataSource
   * @param startMetadata dataSource metadata pre-insert must match this startMetadata according to
   *                      {@link DataSourceMetadata#matches(DataSourceMetadata)}
   * @param endMetadata   dataSource metadata post-insert will have this endMetadata merged in with
   *                      {@link DataSourceMetadata#plus(DataSourceMetadata)}
   *
   * @return SUCCESS if dataSource metadata was updated from matching startMetadata to matching endMetadata, FAILURE or
   * TRY_AGAIN if it definitely was not updated. This guarantee is meant to help
   * {@link #commitSegmentsAndMetadata(Set, Set, DataSourceMetadata, DataSourceMetadata)}
   * achieve its own guarantee.
   *
   * @throws RuntimeException if state is unknown after this call
   */
  protected DataStoreMetadataUpdateResult updateDataSourceMetadataWithHandle(
      final Handle handle,
      final String dataSource,
      final DataSourceMetadata startMetadata,
      final DataSourceMetadata endMetadata
  ) throws IOException
  {
    Preconditions.checkNotNull(dataSource, "dataSource");
    Preconditions.checkNotNull(startMetadata, "startMetadata");
    Preconditions.checkNotNull(endMetadata, "endMetadata");

    final byte[] oldCommitMetadataBytesFromDb = retrieveDataSourceMetadataWithHandleAsBytes(handle, dataSource);
    final String oldCommitMetadataSha1FromDb;
    final DataSourceMetadata oldCommitMetadataFromDb;

    if (oldCommitMetadataBytesFromDb == null) {
      oldCommitMetadataSha1FromDb = null;
      oldCommitMetadataFromDb = null;
    } else {
      oldCommitMetadataSha1FromDb = BaseEncoding.base16().encode(
          Hashing.sha1().hashBytes(oldCommitMetadataBytesFromDb).asBytes()
      );
      oldCommitMetadataFromDb = jsonMapper.readValue(oldCommitMetadataBytesFromDb, DataSourceMetadata.class);
    }

    final boolean startMetadataMatchesExisting;

    if (oldCommitMetadataFromDb == null) {
      startMetadataMatchesExisting = startMetadata.isValidStart();
    } else {
      // Checking against the last committed metadata.
      // Converting the last one into start metadata for checking since only the same type of metadata can be matched.
      // Even though kafka/kinesis indexing services use different sequenceNumber types for representing
      // start and end sequenceNumbers, the below conversion is fine because the new start sequenceNumbers are supposed
      // to be same with end sequenceNumbers of the last commit.
      startMetadataMatchesExisting = startMetadata.asStartMetadata().matches(oldCommitMetadataFromDb.asStartMetadata());
    }

    if (!startMetadataMatchesExisting) {
      // Not in the desired start state.
      return new DataStoreMetadataUpdateResult(true, false, StringUtils.format(
          "Inconsistent metadata state. This can happen if you update input topic in a spec without changing " +
              "the supervisor name. Stored state: [%s], Target state: [%s].",
          oldCommitMetadataFromDb,
          startMetadata
      ));
    }

    // Only endOffsets should be stored in metadata store
    final DataSourceMetadata newCommitMetadata = oldCommitMetadataFromDb == null
                                                 ? endMetadata
                                                 : oldCommitMetadataFromDb.plus(endMetadata);
    final byte[] newCommitMetadataBytes = jsonMapper.writeValueAsBytes(newCommitMetadata);
    final String newCommitMetadataSha1 = BaseEncoding.base16().encode(
        Hashing.sha1().hashBytes(newCommitMetadataBytes).asBytes()
    );

    final DataStoreMetadataUpdateResult retVal;
    if (oldCommitMetadataBytesFromDb == null) {
      // SELECT -> INSERT can fail due to races; callers must be prepared to retry.
      final int numRows = handle.createStatement(
          StringUtils.format(
              "INSERT INTO %s (dataSource, created_date, commit_metadata_payload, commit_metadata_sha1) "
              + "VALUES (:dataSource, :created_date, :commit_metadata_payload, :commit_metadata_sha1)",
              dbTables.getDataSourceTable()
          )
      )
                                .bind("dataSource", dataSource)
                                .bind("created_date", DateTimes.nowUtc().toString())
                                .bind("commit_metadata_payload", newCommitMetadataBytes)
                                .bind("commit_metadata_sha1", newCommitMetadataSha1)
                                .execute();

      retVal = numRows == 1
          ? DataStoreMetadataUpdateResult.SUCCESS
          : new DataStoreMetadataUpdateResult(
              true,
          true,
          "Failed to insert metadata for datasource [%s]",
          dataSource);
    } else {
      // Expecting a particular old metadata; use the SHA1 in a compare-and-swap UPDATE
      final int numRows = handle.createStatement(
          StringUtils.format(
              "UPDATE %s SET "
              + "commit_metadata_payload = :new_commit_metadata_payload, "
              + "commit_metadata_sha1 = :new_commit_metadata_sha1 "
              + "WHERE dataSource = :dataSource AND commit_metadata_sha1 = :old_commit_metadata_sha1",
              dbTables.getDataSourceTable()
          )
      )
                                .bind("dataSource", dataSource)
                                .bind("old_commit_metadata_sha1", oldCommitMetadataSha1FromDb)
                                .bind("new_commit_metadata_payload", newCommitMetadataBytes)
                                .bind("new_commit_metadata_sha1", newCommitMetadataSha1)
                                .execute();

      retVal = numRows == 1
          ? DataStoreMetadataUpdateResult.SUCCESS
          : new DataStoreMetadataUpdateResult(
          true,
          true,
          "Failed to update metadata for datasource [%s]",
          dataSource);
    }

    if (retVal.isSuccess()) {
      log.info("Updated metadata from[%s] to[%s].", oldCommitMetadataFromDb, newCommitMetadata);
    } else {
      log.info("Not updating metadata, compare-and-swap failure.");
    }

    return retVal;
  }

  /**
   * Mark segments as unsed in a transaction. This method is idempotent in that if
   * the segments was already marked unused, it will return true.
   *
   * @param handle         database handle
   * @param segmentsToDrop segments to mark as unused
   * @param dataSource     druid dataSource
   *
   * @return SUCCESS if segment was marked unused, FAILURE or
   * TRY_AGAIN if it definitely was not updated. This guarantee is meant to help
   * {@link #commitSegmentsAndMetadata(Set, Set, DataSourceMetadata, DataSourceMetadata)}
   * achieve its own guarantee.
   *
   * @throws RuntimeException if state is unknown after this call
   */
  protected DataStoreMetadataUpdateResult dropSegmentsWithHandle(
      final Handle handle,
      final Collection<DataSegment> segmentsToDrop,
      final String dataSource
  )
  {
    Preconditions.checkNotNull(dataSource, "dataSource");
    Preconditions.checkNotNull(segmentsToDrop, "segmentsToDrop");

    if (segmentsToDrop.isEmpty()) {
      return DataStoreMetadataUpdateResult.SUCCESS;
    }

    if (segmentsToDrop.stream().anyMatch(segment -> !dataSource.equals(segment.getDataSource()))) {
      // All segments to drop must belong to the same datasource
      return new DataStoreMetadataUpdateResult(
          true,
          false,
          "Not dropping segments, as not all segments belong to the datasource[%s].",
          dataSource);
    }

    final int numChangedSegments =
        SqlSegmentsMetadataQuery.forHandle(handle, connector, dbTables, jsonMapper).markSegments(
            segmentsToDrop.stream().map(DataSegment::getId).collect(Collectors.toList()),
            false
        );

    if (numChangedSegments != segmentsToDrop.size()) {
      return new DataStoreMetadataUpdateResult(
          true,
          true,
          "Failed to drop some segments. Only %d could be dropped out of %d. Trying again",
          numChangedSegments,
          segmentsToDrop.size()
      );
    }
    return DataStoreMetadataUpdateResult.SUCCESS;
  }

  @Override
  public boolean deleteDataSourceMetadata(final String dataSource)
  {
    return connector.retryWithHandle(
        new HandleCallback<Boolean>()
        {
          @Override
          public Boolean withHandle(Handle handle)
          {
            int rows = handle.createStatement(
                StringUtils.format("DELETE from %s WHERE dataSource = :dataSource", dbTables.getDataSourceTable())
            )
                             .bind("dataSource", dataSource)
                             .execute();

            return rows > 0;
          }
        }
    );
  }

  @Override
  public boolean resetDataSourceMetadata(final String dataSource, final DataSourceMetadata dataSourceMetadata)
      throws IOException
  {
    final byte[] newCommitMetadataBytes = jsonMapper.writeValueAsBytes(dataSourceMetadata);
    final String newCommitMetadataSha1 = BaseEncoding.base16().encode(
        Hashing.sha1().hashBytes(newCommitMetadataBytes).asBytes()
    );

    return connector.retryWithHandle(
        new HandleCallback<Boolean>()
        {
          @Override
          public Boolean withHandle(Handle handle)
          {
            final int numRows = handle.createStatement(
                StringUtils.format(
                    "UPDATE %s SET "
                    + "commit_metadata_payload = :new_commit_metadata_payload, "
                    + "commit_metadata_sha1 = :new_commit_metadata_sha1 "
                    + "WHERE dataSource = :dataSource",
                    dbTables.getDataSourceTable()
                )
            )
                                      .bind("dataSource", dataSource)
                                      .bind("new_commit_metadata_payload", newCommitMetadataBytes)
                                      .bind("new_commit_metadata_sha1", newCommitMetadataSha1)
                                      .execute();
            return numRows == 1;
          }
        }
    );
  }

  @Override
  public void updateSegmentMetadata(final Set<DataSegment> segments)
  {
    connector.getDBI().inTransaction(
        new TransactionCallback<Void>()
        {
          @Override
          public Void inTransaction(Handle handle, TransactionStatus transactionStatus) throws Exception
          {
            for (final DataSegment segment : segments) {
              updatePayload(handle, segment);
            }

            return null;
          }
        }
    );
  }

  @Override
  public void deleteSegments(final Set<DataSegment> segments)
  {
    if (segments.isEmpty()) {
      log.info("No segments to delete.");
      return;
    }

    final String deleteSql = StringUtils.format("DELETE from %s WHERE id = :id", dbTables.getSegmentsTable());
    final String dataSource = segments.stream().findFirst().map(DataSegment::getDataSource).get();

    // generate the IDs outside the transaction block
    final List<String> ids = segments.stream().map(s -> s.getId().toString()).collect(Collectors.toList());

    int numDeletedSegments = connector.getDBI().inTransaction((handle, transactionStatus) -> {
          final PreparedBatch batch = handle.prepareBatch(deleteSql);

          for (final String id : ids) {
            batch.bind("id", id).add();
          }

          int[] deletedRows = batch.execute();
          return Arrays.stream(deletedRows).sum();
        }
    );

    log.debugSegments(segments, "Delete the metadata of segments");
    log.info("Deleted [%d] segments from metadata storage for dataSource [%s].", numDeletedSegments, dataSource);
  }

  private void updatePayload(final Handle handle, final DataSegment segment) throws IOException
  {
    try {
      handle
          .createStatement(
              StringUtils.format("UPDATE %s SET payload = :payload WHERE id = :id", dbTables.getSegmentsTable())
          )
          .bind("id", segment.getId().toString())
          .bind("payload", jsonMapper.writeValueAsBytes(segment))
          .execute();
    }
    catch (IOException e) {
      log.error(e, "Exception inserting into DB");
      throw e;
    }
  }

  @Override
  public boolean insertDataSourceMetadata(String dataSource, DataSourceMetadata metadata)
  {
    return 1 == connector.getDBI().inTransaction(
        (handle, status) -> handle
            .createStatement(
                StringUtils.format(
                    "INSERT INTO %s (dataSource, created_date, commit_metadata_payload, commit_metadata_sha1) VALUES" +
                    " (:dataSource, :created_date, :commit_metadata_payload, :commit_metadata_sha1)",
                    dbTables.getDataSourceTable()
                )
            )
            .bind("dataSource", dataSource)
            .bind("created_date", DateTimes.nowUtc().toString())
            .bind("commit_metadata_payload", jsonMapper.writeValueAsBytes(metadata))
            .bind("commit_metadata_sha1", BaseEncoding.base16().encode(
                Hashing.sha1().hashBytes(jsonMapper.writeValueAsBytes(metadata)).asBytes()))
            .execute()
    );
  }

  @Override
  public int removeDataSourceMetadataOlderThan(long timestamp, @NotNull Set<String> excludeDatasources)
  {
    DateTime dateTime = DateTimes.utc(timestamp);
    List<String> datasourcesToDelete = connector.getDBI().withHandle(
        handle -> handle
            .createQuery(
                StringUtils.format(
                    "SELECT dataSource FROM %1$s WHERE created_date < '%2$s'",
                    dbTables.getDataSourceTable(),
                    dateTime.toString()
                )
            )
            .mapTo(String.class)
            .list()
    );
    datasourcesToDelete.removeAll(excludeDatasources);
    return connector.getDBI().withHandle(
        handle -> {
          final PreparedBatch batch = handle.prepareBatch(
              StringUtils.format(
                  "DELETE FROM %1$s WHERE dataSource = :dataSource AND created_date < '%2$s'",
                  dbTables.getDataSourceTable(),
                  dateTime.toString()
              )
          );
          for (String datasource : datasourcesToDelete) {
            batch.bind("dataSource", datasource).add();
          }
          int[] result = batch.execute();
          return IntStream.of(result).sum();
        }
    );
  }

  @Override
  public DataSegment retrieveUsedSegmentForId(final String id)
  {
    return connector.retryTransaction(
        (handle, status) ->
            SqlSegmentsMetadataQuery.forHandle(handle, connector, dbTables, jsonMapper)
                                    .retrieveUsedSegmentForId(id),
        3,
        SQLMetadataConnector.DEFAULT_MAX_TRIES
    );
  }

  private static class PendingSegmentsRecord
  {
    private final String sequenceName;
    private final byte[] payload;

    /**
     * The columns expected in the result set are:
     * <ol>
     *   <li>sequence_name</li>
     *   <li>payload</li>
     * </ol>
     */
    static PendingSegmentsRecord fromResultSet(ResultSet resultSet)
    {
      try {
        return new PendingSegmentsRecord(
            resultSet.getString(1),
            resultSet.getBytes(2)
        );
      }
      catch (SQLException e) {
        throw new RuntimeException(e);
      }
    }

    PendingSegmentsRecord(String sequenceName, byte[] payload)
    {
      this.payload = payload;
      this.sequenceName = sequenceName;
    }

    public byte[] getPayload()
    {
      return payload;
    }

    public String getSequenceName()
    {
      return sequenceName;
    }
  }

  public static class DataStoreMetadataUpdateResult
  {
    private final boolean failed;
    private final boolean canRetry;
    @Nullable private final String errorMsg;

    public static final DataStoreMetadataUpdateResult SUCCESS = new DataStoreMetadataUpdateResult(false, false, null);

    DataStoreMetadataUpdateResult(boolean failed, boolean canRetry, @Nullable String errorMsg, Object... errorFormatArgs)
    {
      this.failed = failed;
      this.canRetry = canRetry;
      this.errorMsg = null == errorMsg ? null : StringUtils.format(errorMsg, errorFormatArgs);

    }

    public boolean isFailed()
    {
      return failed;
    }

    public boolean isSuccess()
    {
      return !failed;
    }

    public boolean canRetry()
    {
      return canRetry;
    }

    @Nullable
    public String getErrorMsg()
    {
      return errorMsg;
    }

    @Override
    public boolean equals(Object o)
    {
      if (this == o) {
        return true;
      }
      if (o == null || getClass() != o.getClass()) {
        return false;
      }
      DataStoreMetadataUpdateResult that = (DataStoreMetadataUpdateResult) o;
      return failed == that.failed && canRetry == that.canRetry && Objects.equals(errorMsg, that.errorMsg);
    }

    @Override
    public int hashCode()
    {
      return Objects.hash(failed, canRetry, errorMsg);
    }

    @Override
    public String toString()
    {
      return "DataStoreMetadataUpdateResult{" +
          "failed=" + failed +
          ", canRetry=" + canRetry +
          ", errorMsg='" + errorMsg + '\'' +
          '}';
    }
  }

}<|MERGE_RESOLUTION|>--- conflicted
+++ resolved
@@ -1953,10 +1953,7 @@
           DataSegment segment = entry.getKey();
           TaskLockInfo lock = entry.getValue();
           appendBatch.add()
-<<<<<<< HEAD
                      .bind("id", segment.getId() + ":" + lock.hashCode())
-=======
-                     .bind("id", segment.getId().toString() + ":" + lock.hashCode())
                      .bind("dataSource", segment.getDataSource())
                      .bind("start", lock.getInterval().getStartMillis())
                      .bind("end", lock.getInterval().getEndMillis())
@@ -1977,188 +1974,6 @@
           );
         }
       }
-    }
-    catch (Exception e) {
-      log.errorSegments(segments, "Exception inserting segment metadata");
-      throw e;
-    }
-
-    return toInsertSegments;
-  }
-
-  private Set<DataSegment> commitSegmentBatch(
-      final Handle handle,
-      final Set<DataSegment> segments,
-      final Set<DataSegment> usedSegments,
-      @Nullable Map<DataSegment, TaskLockInfo> appendSegmentLockMap,
-      @Nullable Set<TaskLockInfo> replaceLocks,
-      boolean append
-  ) throws IOException
-  {
-    final Set<DataSegment> toInsertSegments = new HashSet<>();
-    try {
-      Set<String> existedSegments = segmentExistsBatch(handle, segments);
-      log.info("Found these segments already exist in DB: %s", existedSegments);
-      for (DataSegment segment : segments) {
-        if (!existedSegments.contains(segment.getId().toString())) {
-          toInsertSegments.add(segment);
-        }
-      }
-
-      // SELECT -> INSERT can fail due to races; callers must be prepared to retry.
-      // Avoiding ON DUPLICATE KEY since it's not portable.
-      // Avoiding try/catch since it may cause inadvertent transaction-splitting.
-      final List<List<DataSegment>> partitionedSegments = Lists.partition(
-          new ArrayList<>(toInsertSegments),
-          MAX_NUM_SEGMENTS_TO_ANNOUNCE_AT_ONCE
-      );
-
-      PreparedBatch preparedBatch = handle.prepareBatch(StringUtils.format(insertSegmentQuery));
-      for (List<DataSegment> partition : partitionedSegments) {
-        for (DataSegment segment : partition) {
-          final String now = DateTimes.nowUtc().toString();
-          preparedBatch.add()
-                       .bind("id", segment.getId().toString())
-                       .bind("dataSource", segment.getDataSource())
-                       .bind("created_date", now)
-                       .bind("start", segment.getInterval().getStart().toString())
-                       .bind("end", segment.getInterval().getEnd().toString())
-                       .bind("partitioned", !(segment.getShardSpec() instanceof NoneShardSpec))
-                       .bind("version", segment.getVersion())
-                       .bind("used", usedSegments.contains(segment))
-                       .bind("payload", jsonMapper.writeValueAsBytes(segment))
-                       .bind("used_status_last_updated", now);
-        }
-        final int[] affectedInsertRows = preparedBatch.execute();
-
-        final boolean succeeded = Arrays.stream(affectedInsertRows).allMatch(eachAffectedRow -> eachAffectedRow == 1);
-        if (succeeded) {
-          log.infoSegments(partition, "Published segments to DB");
-        } else {
-          final List<DataSegment> failedToPublish = IntStream.range(0, partition.size())
-                                                             .filter(i -> affectedInsertRows[i] != 1)
-                                                             .mapToObj(partition::get)
-                                                             .collect(Collectors.toList());
-          throw new ISE(
-              "Failed to publish segments to DB: %s",
-              SegmentUtils.commaSeparatedIdentifiers(failedToPublish)
-          );
-        }
-      }
-
-      PreparedBatch appendBatch = handle.prepareBatch(
-          StringUtils.format(
-              "INSERT INTO %1$s (id, dataSource, start, %2$send%2$s, segment_id, lock_version) "
-              + "VALUES (:id, :dataSource, :start, :end, :segment_id, :lock_version)",
-              dbTables.getSegmentVersionsTable(),
-              connector.getQuoteString()
-          )
-      );
-      if (appendSegmentLockMap == null) {
-        appendSegmentLockMap = new HashMap<>();
-      }
-      final List<List<Map.Entry<DataSegment, TaskLockInfo>>> appendSegmentPartitions = Lists.partition(
-          new ArrayList<>(appendSegmentLockMap.entrySet()),
-          MAX_NUM_SEGMENTS_TO_ANNOUNCE_AT_ONCE
-      );
-      for (List<Map.Entry<DataSegment, TaskLockInfo>> partition : appendSegmentPartitions) {
-        for (Map.Entry<DataSegment, TaskLockInfo> entry : partition) {
-          DataSegment segment = entry.getKey();
-          TaskLockInfo lock = entry.getValue();
-          appendBatch.add()
-                     .bind("id", segment.getId().toString() + ":" + lock.hashCode())
->>>>>>> 671c01c6
-                     .bind("dataSource", segment.getDataSource())
-                     .bind("start", lock.getInterval().getStartMillis())
-                     .bind("end", lock.getInterval().getEndMillis())
-                     .bind("segment_id", segment.getId().toString())
-                     .bind("lock_version", lock.getVersion());
-        }
-        final int[] affectedAppendRows = appendBatch.execute();
-        final boolean succeeded = Arrays.stream(affectedAppendRows).allMatch(eachAffectedRow -> eachAffectedRow == 1);
-        if (!succeeded) {
-          final List<DataSegment> failedToForward = IntStream.range(0, partition.size())
-                                                             .filter(i -> affectedAppendRows[i] != 1)
-                                                             .mapToObj(partition::get)
-                                                             .map(x -> x.getKey())
-                                                             .collect(Collectors.toList());
-          throw new ISE(
-              "Failed to forward appended segments to DB: %s",
-              SegmentUtils.commaSeparatedIdentifiers(failedToForward)
-          );
-        }
-      }
-<<<<<<< HEAD
-=======
-
-      Map<String, TaskLockInfo> segmentsToBeForwarded = new HashMap<>();
-      if (!append) {
-        segmentsToBeForwarded = getAppendedSegmentIds(
-            handle,
-            segments.iterator().next().getDataSource(),
-            replaceLocks
-        );
-      }
-      final int numCorePartitions = segments.size();
-      int partitionNum = segments.size();
-      final List<List<Map.Entry<String, TaskLockInfo>>> forwardSegmentsBatch = Lists.partition(
-          new ArrayList<>(segmentsToBeForwarded.entrySet()),
-          MAX_NUM_SEGMENTS_TO_ANNOUNCE_AT_ONCE
-      );
-      for (List<Map.Entry<String, TaskLockInfo>> batch : forwardSegmentsBatch) {
-        Map<String, TaskLockInfo> batchMap = new HashMap<>();
-        for (Map.Entry<String, TaskLockInfo> entry : batch) {
-          batchMap.put(entry.getKey(), entry.getValue());
-        }
-        List<DataSegment> oldSegments = retrieveSegments(handle, batchMap.keySet());
-        for (DataSegment oldSegment : oldSegments) {
-          Interval newInterval = oldSegment.getInterval();
-          for (DataSegment segment : segments) {
-            if (segment.getInterval().overlaps(newInterval)) {
-              if (segment.getInterval().contains(newInterval)) {
-                newInterval = segment.getInterval();
-              } else {
-                throw new ISE("Incompatible segment intervals for commit: [%s] and [%s].",
-                              newInterval,
-                              segment.getInterval()
-                );
-              }
-            }
-          }
-          TaskLockInfo lock = batchMap.get(oldSegment.getId().toString());
-          ShardSpec shardSpec = new NumberedShardSpec(partitionNum++, numCorePartitions);
-          DataSegment newSegment = new DataSegment(
-              oldSegment.getDataSource(),
-              newInterval,
-              lock.getVersion(),
-              oldSegment.getLoadSpec(),
-              oldSegment.getDimensions(),
-              oldSegment.getMetrics(),
-              shardSpec,
-              oldSegment.getBinaryVersion(),
-              oldSegment.getSize()
-          );
-          preparedBatch.add()
-                       .bind("id", newSegment.getId().toString())
-                       .bind("dataSource", newSegment.getDataSource())
-                       .bind("created_date", DateTimes.nowUtc().toString())
-                       .bind("start", newSegment.getInterval().getStart().toString())
-                       .bind("end", newSegment.getInterval().getEnd().toString())
-                       .bind("partitioned", !(newSegment.getShardSpec() instanceof NoneShardSpec))
-                       .bind("version", newSegment.getVersion())
-                       .bind("used", true)
-                       .bind("payload", jsonMapper.writeValueAsBytes(newSegment));
-        }
-        final int[] affectedInsertRows = preparedBatch.execute();
-
-        final boolean succeeded = Arrays.stream(affectedInsertRows).allMatch(eachAffectedRow -> eachAffectedRow == 1);
-        if (succeeded) {
-          log.info("Published segments with updated metadata to DB");
-        } else {
-          throw new ISE("Failed to update segment metadatas in DB");
-        }
-      }
->>>>>>> 671c01c6
     }
     catch (Exception e) {
       log.errorSegments(segments, "Exception inserting segment metadata");
