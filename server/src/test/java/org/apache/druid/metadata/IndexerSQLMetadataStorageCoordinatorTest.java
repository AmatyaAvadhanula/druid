/*
 * Licensed to the Apache Software Foundation (ASF) under one
 * or more contributor license agreements.  See the NOTICE file
 * distributed with this work for additional information
 * regarding copyright ownership.  The ASF licenses this file
 * to you under the Apache License, Version 2.0 (the
 * "License"); you may not use this file except in compliance
 * with the License.  You may obtain a copy of the License at
 *
 *   http://www.apache.org/licenses/LICENSE-2.0
 *
 * Unless required by applicable law or agreed to in writing,
 * software distributed under the License is distributed on an
 * "AS IS" BASIS, WITHOUT WARRANTIES OR CONDITIONS OF ANY
 * KIND, either express or implied.  See the License for the
 * specific language governing permissions and limitations
 * under the License.
 */

package org.apache.druid.metadata;

import com.fasterxml.jackson.databind.ObjectMapper;
import com.google.common.collect.ImmutableList;
import com.google.common.collect.ImmutableMap;
import com.google.common.collect.ImmutableSet;
import com.google.common.collect.Iterables;
import com.google.common.hash.Hashing;
import com.google.common.io.BaseEncoding;
import org.apache.druid.data.input.StringTuple;
import org.apache.druid.indexing.overlord.DataSourceMetadata;
import org.apache.druid.indexing.overlord.ObjectMetadata;
import org.apache.druid.indexing.overlord.SegmentCreateRequest;
import org.apache.druid.indexing.overlord.SegmentPublishResult;
import org.apache.druid.indexing.overlord.Segments;
import org.apache.druid.java.util.common.DateTimes;
import org.apache.druid.java.util.common.ISE;
import org.apache.druid.java.util.common.Intervals;
import org.apache.druid.java.util.common.Pair;
import org.apache.druid.java.util.common.StringUtils;
import org.apache.druid.java.util.common.jackson.JacksonUtils;
import org.apache.druid.segment.TestHelper;
import org.apache.druid.segment.realtime.appenderator.SegmentIdWithShardSpec;
import org.apache.druid.timeline.DataSegment;
import org.apache.druid.timeline.partition.DimensionRangeShardSpec;
import org.apache.druid.timeline.partition.HashBasedNumberedPartialShardSpec;
import org.apache.druid.timeline.partition.HashBasedNumberedShardSpec;
import org.apache.druid.timeline.partition.LinearShardSpec;
import org.apache.druid.timeline.partition.NoneShardSpec;
import org.apache.druid.timeline.partition.NumberedOverwritePartialShardSpec;
import org.apache.druid.timeline.partition.NumberedOverwriteShardSpec;
import org.apache.druid.timeline.partition.NumberedPartialShardSpec;
import org.apache.druid.timeline.partition.NumberedShardSpec;
import org.apache.druid.timeline.partition.PartialShardSpec;
import org.apache.druid.timeline.partition.PartitionIds;
import org.apache.druid.timeline.partition.ShardSpec;
import org.apache.druid.timeline.partition.SingleDimensionShardSpec;
import org.assertj.core.api.Assertions;
import org.joda.time.DateTime;
import org.joda.time.Interval;
import org.junit.Assert;
import org.junit.Before;
import org.junit.Ignore;
import org.junit.Rule;
import org.junit.Test;
import org.skife.jdbi.v2.Handle;
import org.skife.jdbi.v2.PreparedBatch;
import org.skife.jdbi.v2.ResultIterator;
import org.skife.jdbi.v2.util.StringMapper;

import java.io.IOException;
import java.nio.charset.StandardCharsets;
import java.util.Arrays;
import java.util.Collection;
import java.util.Collections;
import java.util.Comparator;
import java.util.HashMap;
import java.util.HashSet;
import java.util.List;
import java.util.Map;
import java.util.Set;
import java.util.concurrent.atomic.AtomicLong;
import java.util.stream.Collectors;

public class IndexerSQLMetadataStorageCoordinatorTest
{
  private static final int MAX_SQL_MEATADATA_RETRY_FOR_TEST = 2;

  @Rule
  public final TestDerbyConnector.DerbyConnectorRule derbyConnectorRule = new TestDerbyConnector.DerbyConnectorRule();

  private final ObjectMapper mapper = TestHelper.makeJsonMapper();

  private final DataSegment defaultSegment = new DataSegment(
      "fooDataSource",
      Intervals.of("2015-01-01T00Z/2015-01-02T00Z"),
      "version",
      ImmutableMap.of(),
      ImmutableList.of("dim1"),
      ImmutableList.of("m1"),
      new LinearShardSpec(0),
      9,
      100
  );

  private final DataSegment eternitySegment = new DataSegment(
      "fooDataSource",
      Intervals.ETERNITY,
      "version",
      ImmutableMap.of(),
      ImmutableList.of("dim1"),
      ImmutableList.of("m1"),
      new LinearShardSpec(0),
      9,
      100
  );


  private final DataSegment firstHalfEternityRangeSegment = new DataSegment(
      "fooDataSource",
      new Interval(DateTimes.MIN, DateTimes.of("3000")),
      "version",
      ImmutableMap.of(),
      ImmutableList.of("dim1"),
      ImmutableList.of("m1"),
      new LinearShardSpec(0),
      9,
      100
  );

  private final DataSegment secondHalfEternityRangeSegment = new DataSegment(
      "fooDataSource",
      new Interval(DateTimes.of("1970"), DateTimes.MAX),
      "version",
      ImmutableMap.of(),
      ImmutableList.of("dim1"),
      ImmutableList.of("m1"),
      new LinearShardSpec(0),
      9,
      100
  );
  private final DataSegment defaultSegment2 = new DataSegment(
      "fooDataSource",
      Intervals.of("2015-01-01T00Z/2015-01-02T00Z"),
      "version",
      ImmutableMap.of(),
      ImmutableList.of("dim1"),
      ImmutableList.of("m1"),
      new LinearShardSpec(1),
      9,
      100
  );

  private final DataSegment defaultSegment2WithBiggerSize = new DataSegment(
          "fooDataSource",
          Intervals.of("2015-01-01T00Z/2015-01-02T00Z"),
          "version",
          ImmutableMap.of(),
          ImmutableList.of("dim1"),
          ImmutableList.of("m1"),
          new LinearShardSpec(1),
          9,
          200
  );

  private final DataSegment defaultSegment3 = new DataSegment(
      "fooDataSource",
      Intervals.of("2015-01-03T00Z/2015-01-04T00Z"),
      "version",
      ImmutableMap.of(),
      ImmutableList.of("dim1"),
      ImmutableList.of("m1"),
      NoneShardSpec.instance(),
      9,
      100
  );

  // Overshadows defaultSegment, defaultSegment2
  private final DataSegment defaultSegment4 = new DataSegment(
      "fooDataSource",
      Intervals.of("2015-01-01T00Z/2015-01-02T00Z"),
      "zversion",
      ImmutableMap.of(),
      ImmutableList.of("dim1"),
      ImmutableList.of("m1"),
      new LinearShardSpec(0),
      9,
      100
  );

  private final DataSegment numberedSegment0of0 = new DataSegment(
      "fooDataSource",
      Intervals.of("2015-01-01T00Z/2015-01-02T00Z"),
      "zversion",
      ImmutableMap.of(),
      ImmutableList.of("dim1"),
      ImmutableList.of("m1"),
      new NumberedShardSpec(0, 0),
      9,
      100
  );

  private final DataSegment numberedSegment1of0 = new DataSegment(
      "fooDataSource",
      Intervals.of("2015-01-01T00Z/2015-01-02T00Z"),
      "zversion",
      ImmutableMap.of(),
      ImmutableList.of("dim1"),
      ImmutableList.of("m1"),
      new NumberedShardSpec(1, 0),
      9,
      100
  );

  private final DataSegment numberedSegment2of0 = new DataSegment(
      "fooDataSource",
      Intervals.of("2015-01-01T00Z/2015-01-02T00Z"),
      "zversion",
      ImmutableMap.of(),
      ImmutableList.of("dim1"),
      ImmutableList.of("m1"),
      new NumberedShardSpec(2, 0),
      9,
      100
  );

  private final DataSegment numberedSegment2of1 = new DataSegment(
      "fooDataSource",
      Intervals.of("2015-01-01T00Z/2015-01-02T00Z"),
      "zversion",
      ImmutableMap.of(),
      ImmutableList.of("dim1"),
      ImmutableList.of("m1"),
      new NumberedShardSpec(2, 1),
      9,
      100
  );

  private final DataSegment numberedSegment3of1 = new DataSegment(
      "fooDataSource",
      Intervals.of("2015-01-01T00Z/2015-01-02T00Z"),
      "zversion",
      ImmutableMap.of(),
      ImmutableList.of("dim1"),
      ImmutableList.of("m1"),
      new NumberedShardSpec(3, 1),
      9,
      100
  );

  private final DataSegment existingSegment1 = new DataSegment(
      "fooDataSource",
      Intervals.of("1994-01-01T00Z/1994-01-02T00Z"),
      "zversion",
      ImmutableMap.of(),
      ImmutableList.of("dim1"),
      ImmutableList.of("m1"),
      new NumberedShardSpec(1, 1),
      9,
      100
  );

  private final DataSegment existingSegment2 = new DataSegment(
      "fooDataSource",
      Intervals.of("1994-01-02T00Z/1994-01-03T00Z"),
      "zversion",
      ImmutableMap.of(),
      ImmutableList.of("dim1"),
      ImmutableList.of("m1"),
      new NumberedShardSpec(1, 1),
      9,
      100
  );

  private final DataSegment hugeTimeRangeSegment1 = new DataSegment(
      "hugeTimeRangeDataSource",
      Intervals.of("-9994-01-02T00Z/1994-01-03T00Z"),
      "zversion",
      ImmutableMap.of(),
      ImmutableList.of("dim1"),
      ImmutableList.of("m1"),
      new NumberedShardSpec(0, 1),
      9,
      100
  );

  private final DataSegment hugeTimeRangeSegment2 = new DataSegment(
      "hugeTimeRangeDataSource",
      Intervals.of("2994-01-02T00Z/2994-01-03T00Z"),
      "zversion",
      ImmutableMap.of(),
      ImmutableList.of("dim1"),
      ImmutableList.of("m1"),
      new NumberedShardSpec(0, 1),
      9,
      100
  );

  private final DataSegment hugeTimeRangeSegment3 = new DataSegment(
      "hugeTimeRangeDataSource",
      Intervals.of("29940-01-02T00Z/29940-01-03T00Z"),
      "zversion",
      ImmutableMap.of(),
      ImmutableList.of("dim1"),
      ImmutableList.of("m1"),
      new NumberedShardSpec(0, 1),
      9,
      100
  );

  private final DataSegment hugeTimeRangeSegment4 = new DataSegment(
      "hugeTimeRangeDataSource",
      Intervals.of("1990-01-01T00Z/19940-01-01T00Z"),
      "zversion",
      ImmutableMap.of(),
      ImmutableList.of("dim1"),
      ImmutableList.of("m1"),
      new NumberedShardSpec(0, 1),
      9,
      100
  );

  private final Set<DataSegment> SEGMENTS = ImmutableSet.of(defaultSegment, defaultSegment2);
  private final AtomicLong metadataUpdateCounter = new AtomicLong();
  private final AtomicLong segmentTableDropUpdateCounter = new AtomicLong();

  private IndexerSQLMetadataStorageCoordinator coordinator;
  private TestDerbyConnector derbyConnector;

  @Before
  public void setUp()
  {
    derbyConnector = derbyConnectorRule.getConnector();
    mapper.registerSubtypes(LinearShardSpec.class, NumberedShardSpec.class, HashBasedNumberedShardSpec.class);
    derbyConnector.createDataSourceTable();
    derbyConnector.createTaskTables();
    derbyConnector.createSegmentTable();
    derbyConnector.createUpgradeSegmentsTable();
    derbyConnector.createPendingSegmentsTable();
    metadataUpdateCounter.set(0);
    segmentTableDropUpdateCounter.set(0);
    coordinator = new IndexerSQLMetadataStorageCoordinator(
        mapper,
        derbyConnectorRule.metadataTablesConfigSupplier().get(),
        derbyConnector
    )
    {
      @Override
      protected DataStoreMetadataUpdateResult updateDataSourceMetadataWithHandle(
          Handle handle,
          String dataSource,
          DataSourceMetadata startMetadata,
          DataSourceMetadata endMetadata
      ) throws IOException
      {
        // Count number of times this method is called.
        metadataUpdateCounter.getAndIncrement();
        return super.updateDataSourceMetadataWithHandle(handle, dataSource, startMetadata, endMetadata);
      }

      @Override
      public int getSqlMetadataMaxRetry()
      {
        return MAX_SQL_MEATADATA_RETRY_FOR_TEST;
      }
    };
  }

  private void markAllSegmentsUnused()
  {
    markAllSegmentsUnused(SEGMENTS);
  }

  private void markAllSegmentsUnused(Set<DataSegment> segments)
  {
    for (final DataSegment segment : segments) {
      Assert.assertEquals(
          1,
          (int) derbyConnector.getDBI().<Integer>withHandle(
              handle -> {
                String request = StringUtils.format(
                    "UPDATE %s SET used = false, used_status_last_updated = :used_status_last_updated WHERE id = :id",
                    derbyConnectorRule.metadataTablesConfigSupplier().get().getSegmentsTable()
                );
                return handle.createStatement(request).bind("id", segment.getId().toString()).bind("used_status_last_updated", DateTimes.nowUtc().toString()).execute();
              }
          )
      );
    }
  }

  private List<String> retrievePendingSegmentIds()
  {
    final String table = derbyConnectorRule.metadataTablesConfigSupplier().get().getPendingSegmentsTable();
    return derbyConnector.retryWithHandle(
        handle -> handle.createQuery("SELECT id FROM " + table + "  ORDER BY id")
                        .map(StringMapper.FIRST)
                        .list()
    );
  }

  private List<String> retrieveUsedSegmentIds()
  {
    final String table = derbyConnectorRule.metadataTablesConfigSupplier().get().getSegmentsTable();
    return derbyConnector.retryWithHandle(
        handle -> handle.createQuery("SELECT id FROM " + table + " WHERE used = true ORDER BY id")
                        .map(StringMapper.FIRST)
                        .list()
    );
  }

  private List<DataSegment> retrieveUsedSegments()
  {
    final String table = derbyConnectorRule.metadataTablesConfigSupplier().get().getSegmentsTable();
    return derbyConnector.retryWithHandle(
        handle -> handle.createQuery("SELECT payload FROM " + table + " WHERE used = true ORDER BY id")
                        .map((index, result, context) -> JacksonUtils.readValue(mapper, result.getBytes(1), DataSegment.class))
                        .list()
    );
  }

  private List<String> retrieveUnusedSegmentIds()
  {
    final String table = derbyConnectorRule.metadataTablesConfigSupplier().get().getSegmentsTable();
    return derbyConnector.retryWithHandle(
        handle -> handle.createQuery("SELECT id FROM " + table + " WHERE used = false ORDER BY id")
                        .map(StringMapper.FIRST)
                        .list()
    );
  }


  private Boolean insertUsedSegments(Set<DataSegment> dataSegments)
  {
    final String table = derbyConnectorRule.metadataTablesConfigSupplier().get().getSegmentsTable();
    return derbyConnector.retryWithHandle(
        handle -> {
          PreparedBatch preparedBatch = handle.prepareBatch(
              StringUtils.format(
                  "INSERT INTO %1$s (id, dataSource, created_date, start, %2$send%2$s, partitioned, version, used, payload, used_status_last_updated) "
                  + "VALUES (:id, :dataSource, :created_date, :start, :end, :partitioned, :version, :used, :payload, :used_status_last_updated)",
                  table,
                  derbyConnector.getQuoteString()
              )
          );
          for (DataSegment segment : dataSegments) {
            preparedBatch.add()
                         .bind("id", segment.getId().toString())
                         .bind("dataSource", segment.getDataSource())
                         .bind("created_date", DateTimes.nowUtc().toString())
                         .bind("start", segment.getInterval().getStart().toString())
                         .bind("end", segment.getInterval().getEnd().toString())
                         .bind("partitioned", !(segment.getShardSpec() instanceof NoneShardSpec))
                         .bind("version", segment.getVersion())
                         .bind("used", true)
                         .bind("payload", mapper.writeValueAsBytes(segment))
                         .bind("used_status_last_updated", DateTimes.nowUtc().toString());
          }

          final int[] affectedRows = preparedBatch.execute();
          final boolean succeeded = Arrays.stream(affectedRows).allMatch(eachAffectedRows -> eachAffectedRows == 1);
          if (!succeeded) {
            throw new ISE("Failed to publish segments to DB");
          }
          return true;
        }
    );
  }

  private Boolean insertPendingSegmentAndSequenceName(Pair<SegmentIdWithShardSpec, String> pendingSegmentSequenceName)
  {
    final SegmentIdWithShardSpec pendingSegment = pendingSegmentSequenceName.lhs;
    final String sequenceName = pendingSegmentSequenceName.rhs;
    final String table = derbyConnectorRule.metadataTablesConfigSupplier().get().getPendingSegmentsTable();
    return derbyConnector.retryWithHandle(
        handle -> {
          handle.createStatement(
                    StringUtils.format(
                        "INSERT INTO %1$s (id, dataSource, created_date, start, %2$send%2$s, sequence_name, sequence_prev_id, "
                        + "sequence_name_prev_id_sha1, payload) "
                        + "VALUES (:id, :dataSource, :created_date, :start, :end, :sequence_name, :sequence_prev_id, "
                        + ":sequence_name_prev_id_sha1, :payload)",
                        table,
                        derbyConnector.getQuoteString()
                    )
                )
                .bind("id", pendingSegment.toString())
                .bind("dataSource", pendingSegment.getDataSource())
                .bind("created_date", DateTimes.nowUtc().toString())
                .bind("start", pendingSegment.getInterval().getStart().toString())
                .bind("end", pendingSegment.getInterval().getEnd().toString())
                .bind("sequence_name", sequenceName)
                .bind("sequence_prev_id", pendingSegment.toString())
                .bind("sequence_name_prev_id_sha1", BaseEncoding.base16().encode(
                    Hashing.sha1()
                           .newHasher()
                           .putLong((long) pendingSegment.hashCode() * sequenceName.hashCode())
                           .hash()
                           .asBytes()
                ))
                .bind("payload", mapper.writeValueAsBytes(pendingSegment))
                .execute();
          return true;
        }
    );
  }

  private Map<String, String> getSegmentsCommittedDuringReplaceTask(String taskId)
  {
    final String table = derbyConnectorRule.metadataTablesConfigSupplier().get().getUpgradeSegmentsTable();
    return derbyConnector.retryWithHandle(handle -> {
      final String sql = StringUtils.format(
          "SELECT segment_id, lock_version FROM %1$s WHERE task_id = :task_id",
          table
      );

      ResultIterator<Pair<String, String>> resultIterator = handle
          .createQuery(sql)
          .bind("task_id", taskId)
          .map(
              (index, r, ctx) -> Pair.of(r.getString("segment_id"), r.getString("lock_version"))
          )
          .iterator();

      final Map<String, String> segmentIdToLockVersion = new HashMap<>();
      while (resultIterator.hasNext()) {
        Pair<String, String> result = resultIterator.next();
        segmentIdToLockVersion.put(result.lhs, result.rhs);
      }
      return segmentIdToLockVersion;
    });
  }

  private void insertIntoUpgradeSegmentsTable(Map<DataSegment, ReplaceTaskLock> segmentToTaskLockMap)
  {
    final String table = derbyConnectorRule.metadataTablesConfigSupplier().get().getUpgradeSegmentsTable();
    derbyConnector.retryWithHandle(
        handle -> {
          PreparedBatch preparedBatch = handle.prepareBatch(
              StringUtils.format(
                  StringUtils.format(
                      "INSERT INTO %1$s (task_id, segment_id, lock_version) "
                      + "VALUES (:task_id, :segment_id, :lock_version)",
                      table
                  )
              )
          );
          for (Map.Entry<DataSegment, ReplaceTaskLock> entry : segmentToTaskLockMap.entrySet()) {
            final DataSegment segment = entry.getKey();
            final ReplaceTaskLock lock = entry.getValue();
            preparedBatch.add()
                         .bind("task_id", lock.getSupervisorTaskId())
                         .bind("segment_id", segment.getId().toString())
                         .bind("lock_version", lock.getVersion());
          }

          final int[] affectedRows = preparedBatch.execute();
          final boolean succeeded = Arrays.stream(affectedRows).allMatch(eachAffectedRows -> eachAffectedRows == 1);
          if (!succeeded) {
            throw new ISE("Failed to insert upgrade segments in DB");
          }
          return true;
        }
    );
  }

  @Test
  public void testCommitAppendSegments()
  {
    final String v1 = "2023-01-01";
    final String v2 = "2023-01-02";
    final String v3 = "2023-01-03";
    final String lockVersion = "2024-01-01";

    final String replaceTaskId = "replaceTask1";
    final ReplaceTaskLock replaceLock = new ReplaceTaskLock(
        replaceTaskId,
        Intervals.of("2023-01-01/2023-01-03"),
        lockVersion
    );

    final Set<DataSegment> appendSegments = new HashSet<>();
    final Set<DataSegment> expectedSegmentsToUpgrade = new HashSet<>();
    for (int i = 0; i < 10; i++) {
      final DataSegment segment = createSegment(
          Intervals.of("2023-01-01/2023-01-02"),
          v1,
          new LinearShardSpec(i)
      );
      appendSegments.add(segment);
      expectedSegmentsToUpgrade.add(segment);
    }

    for (int i = 0; i < 10; i++) {
      final DataSegment segment = createSegment(
          Intervals.of("2023-01-02/2023-01-03"),
          v2,
          new LinearShardSpec(i)
      );
      appendSegments.add(segment);
      expectedSegmentsToUpgrade.add(segment);
    }

    for (int i = 0; i < 10; i++) {
      final DataSegment segment = createSegment(
          Intervals.of("2023-01-03/2023-01-04"),
          v3,
          new LinearShardSpec(i)
      );
      appendSegments.add(segment);
    }

    final Map<DataSegment, ReplaceTaskLock> segmentToReplaceLock
        = expectedSegmentsToUpgrade.stream()
                                   .collect(Collectors.toMap(s -> s, s -> replaceLock));

    // Commit the segment and verify the results
    SegmentPublishResult commitResult
        = coordinator.commitAppendSegments(appendSegments, segmentToReplaceLock);
    Assert.assertTrue(commitResult.isSuccess());
    Assert.assertEquals(appendSegments, commitResult.getSegments());

    // Verify the segments present in the metadata store
    Assert.assertEquals(
        appendSegments,
        ImmutableSet.copyOf(retrieveUsedSegments())
    );

    // Verify entries in the segment task lock table
    final Set<String> expectedUpgradeSegmentIds
        = expectedSegmentsToUpgrade.stream()
                                   .map(s -> s.getId().toString())
                                   .collect(Collectors.toSet());
    final Map<String, String> observedSegmentToLock = getSegmentsCommittedDuringReplaceTask(replaceTaskId);
    Assert.assertEquals(expectedUpgradeSegmentIds, observedSegmentToLock.keySet());

    final Set<String> observedLockVersions = new HashSet<>(observedSegmentToLock.values());
    Assert.assertEquals(1, observedLockVersions.size());
    Assert.assertEquals(replaceLock.getVersion(), Iterables.getOnlyElement(observedLockVersions));
  }

  @Test
  public void testCommitReplaceSegments()
  {
    final ReplaceTaskLock replaceLock = new ReplaceTaskLock("g1", Intervals.of("2023-01-01/2023-02-01"), "2023-02-01");
    final Set<DataSegment> segmentsAppendedWithReplaceLock = new HashSet<>();
    final Map<DataSegment, ReplaceTaskLock> appendedSegmentToReplaceLockMap = new HashMap<>();
    for (int i = 1; i < 9; i++) {
      final DataSegment segment = new DataSegment(
          "foo",
          Intervals.of("2023-01-0" + i + "/2023-01-0" + (i + 1)),
          "2023-01-0" + i,
          ImmutableMap.of("path", "a-" + i),
          ImmutableList.of("dim1"),
          ImmutableList.of("m1"),
          new LinearShardSpec(0),
          9,
          100
      );
      segmentsAppendedWithReplaceLock.add(segment);
      appendedSegmentToReplaceLockMap.put(segment, replaceLock);
    }
    insertUsedSegments(segmentsAppendedWithReplaceLock);
    insertIntoUpgradeSegmentsTable(appendedSegmentToReplaceLockMap);

    final Set<DataSegment> replacingSegments = new HashSet<>();
    for (int i = 1; i < 9; i++) {
      final DataSegment segment = new DataSegment(
          "foo",
          Intervals.of("2023-01-01/2023-02-01"),
          "2023-02-01",
          ImmutableMap.of("path", "b-" + i),
          ImmutableList.of("dim1"),
          ImmutableList.of("m1"),
          new NumberedShardSpec(i, 9),
          9,
          100
      );
      replacingSegments.add(segment);
    }

    coordinator.commitReplaceSegments(replacingSegments, ImmutableSet.of(replaceLock));

    Assert.assertEquals(
        2L * segmentsAppendedWithReplaceLock.size() + replacingSegments.size(),
        retrieveUsedSegmentIds().size()
    );

    final Set<DataSegment> usedSegments = new HashSet<>(retrieveUsedSegments());

    Assert.assertTrue(usedSegments.containsAll(segmentsAppendedWithReplaceLock));
    usedSegments.removeAll(segmentsAppendedWithReplaceLock);

    Assert.assertTrue(usedSegments.containsAll(replacingSegments));
    usedSegments.removeAll(replacingSegments);

    Assert.assertEquals(segmentsAppendedWithReplaceLock.size(), usedSegments.size());
    for (DataSegment segmentReplicaWithNewVersion : usedSegments) {
      boolean hasBeenCarriedForward = false;
      for (DataSegment appendedSegment : segmentsAppendedWithReplaceLock) {
        if (appendedSegment.getLoadSpec().equals(segmentReplicaWithNewVersion.getLoadSpec())) {
          hasBeenCarriedForward = true;
          break;
        }
      }
      Assert.assertTrue(hasBeenCarriedForward);
    }
  }

  @Test
  public void testSimpleAnnounce() throws IOException
  {
    coordinator.commitSegments(SEGMENTS);
    for (DataSegment segment : SEGMENTS) {
      Assert.assertArrayEquals(
          mapper.writeValueAsString(segment).getBytes(StandardCharsets.UTF_8),
          derbyConnector.lookup(
              derbyConnectorRule.metadataTablesConfigSupplier().get().getSegmentsTable(),
              "id",
              "payload",
              segment.getId().toString()
          )
      );
    }

    Assert.assertEquals(
        ImmutableList.of(defaultSegment.getId().toString(), defaultSegment2.getId().toString()),
        retrieveUsedSegmentIds()
    );

    // Should not update dataSource metadata.
    Assert.assertEquals(0, metadataUpdateCounter.get());
  }

  @Test
  public void testAnnounceHistoricalSegments() throws IOException
  {
    Set<DataSegment> segments = new HashSet<>();
    for (int i = 0; i < 105; i++) {
      segments.add(
          new DataSegment(
              "fooDataSource",
              Intervals.of("2015-01-01T00Z/2015-01-02T00Z"),
              "version",
              ImmutableMap.of(),
              ImmutableList.of("dim1"),
              ImmutableList.of("m1"),
              new LinearShardSpec(i),
              9,
              100
          )
      );
    }

    coordinator.commitSegments(segments);
    for (DataSegment segment : segments) {
      Assert.assertArrayEquals(
          mapper.writeValueAsString(segment).getBytes(StandardCharsets.UTF_8),
          derbyConnector.lookup(
              derbyConnectorRule.metadataTablesConfigSupplier().get().getSegmentsTable(),
              "id",
              "payload",
              segment.getId().toString()
          )
      );
    }

    List<String> segmentIds = segments.stream()
                                      .map(segment -> segment.getId().toString())
                                      .sorted(Comparator.naturalOrder())
                                      .collect(Collectors.toList());

    Assert.assertEquals(segmentIds, retrieveUsedSegmentIds());

    // Should not update dataSource metadata.
    Assert.assertEquals(0, metadataUpdateCounter.get());
  }

  @Test
  public void testOvershadowingAnnounce() throws IOException
  {
    final ImmutableSet<DataSegment> segments = ImmutableSet.of(defaultSegment, defaultSegment2, defaultSegment4);

    coordinator.commitSegments(segments);

    for (DataSegment segment : segments) {
      Assert.assertArrayEquals(
          mapper.writeValueAsString(segment).getBytes(StandardCharsets.UTF_8),
          derbyConnector.lookup(
              derbyConnectorRule.metadataTablesConfigSupplier().get().getSegmentsTable(),
              "id",
              "payload",
              segment.getId().toString()
          )
      );
    }

    Assert.assertEquals(ImmutableList.of(defaultSegment4.getId().toString()), retrieveUsedSegmentIds());
  }

  @Test
  public void testTransactionalAnnounceSuccess() throws IOException
  {
    // Insert first segment.
    final SegmentPublishResult result1 = coordinator.commitSegmentsAndMetadata(
        ImmutableSet.of(defaultSegment),
        new ObjectMetadata(null),
        new ObjectMetadata(ImmutableMap.of("foo", "bar"))
    );
    Assert.assertEquals(SegmentPublishResult.ok(ImmutableSet.of(defaultSegment)), result1);

    Assert.assertArrayEquals(
        mapper.writeValueAsString(defaultSegment).getBytes(StandardCharsets.UTF_8),
        derbyConnector.lookup(
            derbyConnectorRule.metadataTablesConfigSupplier().get().getSegmentsTable(),
            "id",
            "payload",
            defaultSegment.getId().toString()
        )
    );

    // Insert second segment.
    final SegmentPublishResult result2 = coordinator.commitSegmentsAndMetadata(
        ImmutableSet.of(defaultSegment2),
        new ObjectMetadata(ImmutableMap.of("foo", "bar")),
        new ObjectMetadata(ImmutableMap.of("foo", "baz"))
    );
    Assert.assertEquals(SegmentPublishResult.ok(ImmutableSet.of(defaultSegment2)), result2);

    Assert.assertArrayEquals(
        mapper.writeValueAsString(defaultSegment2).getBytes(StandardCharsets.UTF_8),
        derbyConnector.lookup(
            derbyConnectorRule.metadataTablesConfigSupplier().get().getSegmentsTable(),
            "id",
            "payload",
            defaultSegment2.getId().toString()
        )
    );

    // Examine metadata.
    Assert.assertEquals(
        new ObjectMetadata(ImmutableMap.of("foo", "baz")),
        coordinator.retrieveDataSourceMetadata("fooDataSource")
    );

    // Should only be tried once per call.
    Assert.assertEquals(2, metadataUpdateCounter.get());
  }

  @Test
  public void testTransactionalAnnounceRetryAndSuccess() throws IOException
  {
    final AtomicLong attemptCounter = new AtomicLong();

    final IndexerSQLMetadataStorageCoordinator failOnceCoordinator = new IndexerSQLMetadataStorageCoordinator(
        mapper,
        derbyConnectorRule.metadataTablesConfigSupplier().get(),
        derbyConnector
    )
    {
      @Override
      protected DataStoreMetadataUpdateResult updateDataSourceMetadataWithHandle(
          Handle handle,
          String dataSource,
          DataSourceMetadata startMetadata,
          DataSourceMetadata endMetadata
      ) throws IOException
      {
        metadataUpdateCounter.getAndIncrement();
        if (attemptCounter.getAndIncrement() == 0) {
          return new DataStoreMetadataUpdateResult(true, true, null);
        } else {
          return super.updateDataSourceMetadataWithHandle(handle, dataSource, startMetadata, endMetadata);
        }
      }
    };

    // Insert first segment.
    final SegmentPublishResult result1 = failOnceCoordinator.commitSegmentsAndMetadata(
        ImmutableSet.of(defaultSegment),
        new ObjectMetadata(null),
        new ObjectMetadata(ImmutableMap.of("foo", "bar"))
    );
    Assert.assertEquals(SegmentPublishResult.ok(ImmutableSet.of(defaultSegment)), result1);

    Assert.assertArrayEquals(
        mapper.writeValueAsString(defaultSegment).getBytes(StandardCharsets.UTF_8),
        derbyConnector.lookup(
            derbyConnectorRule.metadataTablesConfigSupplier().get().getSegmentsTable(),
            "id",
            "payload",
            defaultSegment.getId().toString()
        )
    );

    // Reset attempt counter to induce another failure.
    attemptCounter.set(0);

    // Insert second segment.
    final SegmentPublishResult result2 = failOnceCoordinator.commitSegmentsAndMetadata(
        ImmutableSet.of(defaultSegment2),
        new ObjectMetadata(ImmutableMap.of("foo", "bar")),
        new ObjectMetadata(ImmutableMap.of("foo", "baz"))
    );
    Assert.assertEquals(SegmentPublishResult.ok(ImmutableSet.of(defaultSegment2)), result2);

    Assert.assertArrayEquals(
        mapper.writeValueAsString(defaultSegment2).getBytes(StandardCharsets.UTF_8),
        derbyConnector.lookup(
            derbyConnectorRule.metadataTablesConfigSupplier().get().getSegmentsTable(),
            "id",
            "payload",
            defaultSegment2.getId().toString()
        )
    );

    // Examine metadata.
    Assert.assertEquals(
        new ObjectMetadata(ImmutableMap.of("foo", "baz")),
        failOnceCoordinator.retrieveDataSourceMetadata("fooDataSource")
    );

    // Should be tried twice per call.
    Assert.assertEquals(4, metadataUpdateCounter.get());
  }

  @Test
  public void testTransactionalAnnounceFailDbNullWantNotNull() throws IOException
  {
    final SegmentPublishResult result1 = coordinator.commitSegmentsAndMetadata(
        ImmutableSet.of(defaultSegment),
        new ObjectMetadata(ImmutableMap.of("foo", "bar")),
        new ObjectMetadata(ImmutableMap.of("foo", "baz"))
    );
    Assert.assertEquals(SegmentPublishResult.fail("java.lang.RuntimeException: Inconsistent metadata state. This can " +
        "happen if you update input topic in a spec without changing the supervisor name. " +
        "Stored state: [null], " +
        "Target state: [ObjectMetadata{theObject={foo=bar}}]."), result1);

    // Should only be tried once.
    Assert.assertEquals(1, metadataUpdateCounter.get());
  }

  @Test
  public void testTransactionalAnnounceFailDbNotNullWantNull() throws IOException
  {
    final SegmentPublishResult result1 = coordinator.commitSegmentsAndMetadata(
        ImmutableSet.of(defaultSegment),
        new ObjectMetadata(null),
        new ObjectMetadata(ImmutableMap.of("foo", "baz"))
    );
    Assert.assertEquals(SegmentPublishResult.ok(ImmutableSet.of(defaultSegment)), result1);

    final SegmentPublishResult result2 = coordinator.commitSegmentsAndMetadata(
        ImmutableSet.of(defaultSegment2),
        new ObjectMetadata(null),
        new ObjectMetadata(ImmutableMap.of("foo", "baz"))
    );
    Assert.assertEquals(SegmentPublishResult.fail("java.lang.RuntimeException: Inconsistent metadata state. This can " +
        "happen if you update input topic in a spec without changing the supervisor name. " +
        "Stored state: [ObjectMetadata{theObject={foo=baz}}], " +
        "Target state: [ObjectMetadata{theObject=null}]."), result2);

    // Should only be tried once per call.
    Assert.assertEquals(2, metadataUpdateCounter.get());
  }

  @Test
  public void testRetrieveUsedSegmentForId()
  {
    insertUsedSegments(ImmutableSet.of(defaultSegment));
    Assert.assertEquals(defaultSegment, coordinator.retrieveSegmentForId(defaultSegment.getId().toString(), false));
  }

  @Test
  public void testRetrieveSegmentForId()
  {
    insertUsedSegments(ImmutableSet.of(defaultSegment));
    markAllSegmentsUnused(ImmutableSet.of(defaultSegment));
    Assert.assertEquals(defaultSegment, coordinator.retrieveSegmentForId(defaultSegment.getId().toString(), true));
  }

  @Test
  public void testTransactionalAnnounceFailDbNotNullWantDifferent() throws IOException
  {
    final SegmentPublishResult result1 = coordinator.commitSegmentsAndMetadata(
        ImmutableSet.of(defaultSegment),
        new ObjectMetadata(null),
        new ObjectMetadata(ImmutableMap.of("foo", "baz"))
    );
    Assert.assertEquals(SegmentPublishResult.ok(ImmutableSet.of(defaultSegment)), result1);

    final SegmentPublishResult result2 = coordinator.commitSegmentsAndMetadata(
        ImmutableSet.of(defaultSegment2),
        new ObjectMetadata(ImmutableMap.of("foo", "qux")),
        new ObjectMetadata(ImmutableMap.of("foo", "baz"))
    );
    Assert.assertEquals(SegmentPublishResult.fail("java.lang.RuntimeException: Inconsistent metadata state. This can " +
        "happen if you update input topic in a spec without changing the supervisor name. " +
        "Stored state: [ObjectMetadata{theObject={foo=baz}}], " +
        "Target state: [ObjectMetadata{theObject={foo=qux}}]."), result2);

    // Should only be tried once per call.
    Assert.assertEquals(2, metadataUpdateCounter.get());
  }

  @Test
  public void testSimpleUsedList() throws IOException
  {
    coordinator.commitSegments(SEGMENTS);
    Assert.assertEquals(
        SEGMENTS,
        ImmutableSet.copyOf(
            coordinator.retrieveUsedSegmentsForInterval(
                defaultSegment.getDataSource(),
                defaultSegment.getInterval(),
                Segments.ONLY_VISIBLE
            )
        )
    );
  }

  @Test
  public void testMultiIntervalUsedList() throws IOException
  {
    coordinator.commitSegments(SEGMENTS);
    coordinator.commitSegments(ImmutableSet.of(defaultSegment3));

    Assertions.assertThat(
        coordinator.retrieveUsedSegmentsForIntervals(
            defaultSegment.getDataSource(),
            ImmutableList.of(defaultSegment.getInterval()),
            Segments.ONLY_VISIBLE
        )
    ).containsOnlyOnce(SEGMENTS.toArray(new DataSegment[0]));

    Assertions.assertThat(
        coordinator.retrieveUsedSegmentsForIntervals(
            defaultSegment.getDataSource(),
            ImmutableList.of(defaultSegment3.getInterval()),
            Segments.ONLY_VISIBLE
        )
    ).containsOnlyOnce(defaultSegment3);

    Assertions.assertThat(
        coordinator.retrieveUsedSegmentsForIntervals(
            defaultSegment.getDataSource(),
            ImmutableList.of(defaultSegment.getInterval(), defaultSegment3.getInterval()),
            Segments.ONLY_VISIBLE
        )
    ).containsOnlyOnce(defaultSegment, defaultSegment2, defaultSegment3);

    //case to check no duplication if two intervals overlapped with the interval of same segment.
    Assertions.assertThat(
        coordinator.retrieveUsedSegmentsForIntervals(
            defaultSegment.getDataSource(),
            ImmutableList.of(
                Intervals.of("2015-01-03T00Z/2015-01-03T05Z"),
                Intervals.of("2015-01-03T09Z/2015-01-04T00Z")
            ),
            Segments.ONLY_VISIBLE
        )
    ).containsOnlyOnce(defaultSegment3);
  }

  @Test
  public void testSimpleUnusedList() throws IOException
  {
    coordinator.commitSegments(SEGMENTS);
    markAllSegmentsUnused();
    Assert.assertEquals(
        SEGMENTS,
        ImmutableSet.copyOf(
            coordinator.retrieveUnusedSegmentsForInterval(
                defaultSegment.getDataSource(),
                defaultSegment.getInterval()
            )
        )
    );
  }

  @Test
  public void testSimpleUnusedListWithLimit() throws IOException
  {
    coordinator.commitSegments(SEGMENTS);
    markAllSegmentsUnused();
    int limit = SEGMENTS.size() - 1;
    Set<DataSegment> retreivedUnusedSegments = ImmutableSet.copyOf(
        coordinator.retrieveUnusedSegmentsForInterval(
            defaultSegment.getDataSource(),
            defaultSegment.getInterval(),
            limit
        )
    );
    Assert.assertEquals(limit, retreivedUnusedSegments.size());
    Assert.assertTrue(SEGMENTS.containsAll(retreivedUnusedSegments));
  }

  @Test
  public void testUsedOverlapLow() throws IOException
  {
    coordinator.commitSegments(SEGMENTS);
    Set<DataSegment> actualSegments = ImmutableSet.copyOf(
        coordinator.retrieveUsedSegmentsForInterval(
            defaultSegment.getDataSource(),
            Intervals.of("2014-12-31T23:59:59.999Z/2015-01-01T00:00:00.001Z"), // end is exclusive
            Segments.ONLY_VISIBLE
        )
    );
    Assert.assertEquals(
        SEGMENTS,
        actualSegments
    );
  }


  @Test
  public void testUsedOverlapHigh() throws IOException
  {
    coordinator.commitSegments(SEGMENTS);
    Assert.assertEquals(
        SEGMENTS,
        ImmutableSet.copyOf(
            coordinator.retrieveUsedSegmentsForInterval(
                defaultSegment.getDataSource(),
                Intervals.of("2015-1-1T23:59:59.999Z/2015-02-01T00Z"),
                Segments.ONLY_VISIBLE
            )
        )
    );
  }

  @Test
  public void testUsedOutOfBoundsLow() throws IOException
  {
    coordinator.commitSegments(SEGMENTS);
    Assert.assertTrue(
        coordinator.retrieveUsedSegmentsForInterval(
            defaultSegment.getDataSource(),
            new Interval(defaultSegment.getInterval().getStart().minus(1), defaultSegment.getInterval().getStart()),
            Segments.ONLY_VISIBLE
        ).isEmpty()
    );
  }


  @Test
  public void testUsedOutOfBoundsHigh() throws IOException
  {
    coordinator.commitSegments(SEGMENTS);
    Assert.assertTrue(
        coordinator.retrieveUsedSegmentsForInterval(
            defaultSegment.getDataSource(),
            new Interval(defaultSegment.getInterval().getEnd(), defaultSegment.getInterval().getEnd().plusDays(10)),
            Segments.ONLY_VISIBLE
        ).isEmpty()
    );
  }

  @Test
  public void testUsedWithinBoundsEnd() throws IOException
  {
    coordinator.commitSegments(SEGMENTS);
    Assert.assertEquals(
        SEGMENTS,
        ImmutableSet.copyOf(
            coordinator.retrieveUsedSegmentsForInterval(
                defaultSegment.getDataSource(),
                defaultSegment.getInterval().withEnd(defaultSegment.getInterval().getEnd().minusMillis(1)),
                Segments.ONLY_VISIBLE
            )
        )
    );
  }

  @Test
  public void testUsedOverlapEnd() throws IOException
  {
    coordinator.commitSegments(SEGMENTS);
    Assert.assertEquals(
        SEGMENTS,
        ImmutableSet.copyOf(
            coordinator.retrieveUsedSegmentsForInterval(
                defaultSegment.getDataSource(),
                defaultSegment.getInterval().withEnd(defaultSegment.getInterval().getEnd().plusMillis(1)),
                Segments.ONLY_VISIBLE
            )
        )
    );
  }


  @Test
  public void testUnusedOverlapLow() throws IOException
  {
    coordinator.commitSegments(SEGMENTS);
    markAllSegmentsUnused();
    Assert.assertTrue(
        coordinator.retrieveUnusedSegmentsForInterval(
            defaultSegment.getDataSource(),
            new Interval(
                defaultSegment.getInterval().getStart().minus(1),
                defaultSegment.getInterval().getStart().plus(1)
            )
        ).isEmpty()
    );
  }

  @Test
  public void testUnusedUnderlapLow() throws IOException
  {
    coordinator.commitSegments(SEGMENTS);
    markAllSegmentsUnused();
    Assert.assertTrue(
        coordinator.retrieveUnusedSegmentsForInterval(
            defaultSegment.getDataSource(),
            new Interval(defaultSegment.getInterval().getStart().plus(1), defaultSegment.getInterval().getEnd())
        ).isEmpty()
    );
  }


  @Test
  public void testUnusedUnderlapHigh() throws IOException
  {
    coordinator.commitSegments(SEGMENTS);
    markAllSegmentsUnused();
    Assert.assertTrue(
        coordinator.retrieveUnusedSegmentsForInterval(
            defaultSegment.getDataSource(),
            new Interval(defaultSegment.getInterval().getStart(), defaultSegment.getInterval().getEnd().minus(1))
        ).isEmpty()
    );
  }

  @Test
  public void testUnusedOverlapHigh() throws IOException
  {
    coordinator.commitSegments(SEGMENTS);
    markAllSegmentsUnused();
    Assert.assertTrue(
        coordinator.retrieveUnusedSegmentsForInterval(
            defaultSegment.getDataSource(),
            defaultSegment.getInterval().withStart(defaultSegment.getInterval().getEnd().minus(1))
        ).isEmpty()
    );
  }

  @Test
  public void testUnusedBigOverlap() throws IOException
  {
    coordinator.commitSegments(SEGMENTS);
    markAllSegmentsUnused();
    Assert.assertEquals(
        SEGMENTS,
        ImmutableSet.copyOf(
            coordinator.retrieveUnusedSegmentsForInterval(
                defaultSegment.getDataSource(),
                Intervals.of("2000/2999")
            )
        )
    );
  }

  @Test
  public void testUnusedLowRange() throws IOException
  {
    coordinator.commitSegments(SEGMENTS);
    markAllSegmentsUnused();
    Assert.assertEquals(
        SEGMENTS,
        ImmutableSet.copyOf(
            coordinator.retrieveUnusedSegmentsForInterval(
                defaultSegment.getDataSource(),
                defaultSegment.getInterval().withStart(defaultSegment.getInterval().getStart().minus(1))
            )
        )
    );
    Assert.assertEquals(
        SEGMENTS,
        ImmutableSet.copyOf(
            coordinator.retrieveUnusedSegmentsForInterval(
                defaultSegment.getDataSource(),
                defaultSegment.getInterval().withStart(defaultSegment.getInterval().getStart().minusYears(1))
            )
        )
    );
  }

  @Test
  public void testUnusedHighRange() throws IOException
  {
    coordinator.commitSegments(SEGMENTS);
    markAllSegmentsUnused();
    Assert.assertEquals(
        SEGMENTS,
        ImmutableSet.copyOf(
            coordinator.retrieveUnusedSegmentsForInterval(
                defaultSegment.getDataSource(),
                defaultSegment.getInterval().withEnd(defaultSegment.getInterval().getEnd().plus(1))
            )
        )
    );
    Assert.assertEquals(
        SEGMENTS,
        ImmutableSet.copyOf(
            coordinator.retrieveUnusedSegmentsForInterval(
                defaultSegment.getDataSource(),
                defaultSegment.getInterval().withEnd(defaultSegment.getInterval().getEnd().plusYears(1))
            )
        )
    );
  }

  @Test
  public void testUsedHugeTimeRangeEternityFilter() throws IOException
  {
    coordinator.commitSegments(
        ImmutableSet.of(
            hugeTimeRangeSegment1,
            hugeTimeRangeSegment2,
            hugeTimeRangeSegment3
        )
    );

    Assert.assertEquals(
        ImmutableSet.of(hugeTimeRangeSegment1, hugeTimeRangeSegment2, hugeTimeRangeSegment3),
        ImmutableSet.copyOf(
            coordinator.retrieveUsedSegmentsForIntervals(
                hugeTimeRangeSegment1.getDataSource(),
                Intervals.ONLY_ETERNITY,
                Segments.ONLY_VISIBLE
            )
        )
    );
  }

  @Test
  public void testUsedHugeTimeRangeTrickyFilter1() throws IOException
  {
    coordinator.commitSegments(
        ImmutableSet.of(
            hugeTimeRangeSegment1,
            hugeTimeRangeSegment2,
            hugeTimeRangeSegment3
        )
    );

    Assert.assertEquals(
        ImmutableSet.of(hugeTimeRangeSegment2),
        ImmutableSet.copyOf(
            coordinator.retrieveUsedSegmentsForInterval(
                hugeTimeRangeSegment1.getDataSource(),
                Intervals.of("2900/10000"),
                Segments.ONLY_VISIBLE
            )
        )
    );
  }

  @Test
  public void testUsedHugeTimeRangeTrickyFilter2() throws IOException
  {
    coordinator.commitSegments(
        ImmutableSet.of(
            hugeTimeRangeSegment1,
            hugeTimeRangeSegment2,
            hugeTimeRangeSegment3
        )
    );

    Assert.assertEquals(
        ImmutableSet.of(hugeTimeRangeSegment2),
        ImmutableSet.copyOf(
            coordinator.retrieveUsedSegmentsForInterval(
                hugeTimeRangeSegment1.getDataSource(),
                Intervals.of("2993/2995"),
                Segments.ONLY_VISIBLE
            )
        )
    );
  }


  @Test
  public void testEternitySegmentWithStringComparison() throws IOException
  {
    coordinator.commitSegments(
        ImmutableSet.of(
            eternitySegment
        )
    );

    Assert.assertEquals(
        ImmutableSet.of(eternitySegment),
        ImmutableSet.copyOf(
            coordinator.retrieveUsedSegmentsForInterval(
                eternitySegment.getDataSource(),
                Intervals.of("2020/2021"),
                Segments.ONLY_VISIBLE
            )
        )
    );
  }

  @Test
  public void testEternityMultipleSegmentWithStringComparison() throws IOException
  {
    coordinator.commitSegments(
        ImmutableSet.of(
            numberedSegment0of0,
            eternitySegment
        )
    );

    Assert.assertEquals(
        ImmutableSet.of(eternitySegment, numberedSegment0of0),
        ImmutableSet.copyOf(
            coordinator.retrieveUsedSegmentsForInterval(
                eternitySegment.getDataSource(),
                Intervals.of("2015/2016"),
                Segments.ONLY_VISIBLE
            )
        )
    );
  }

  @Test
  public void testFirstHalfEternitySegmentWithStringComparison() throws IOException
  {
    coordinator.commitSegments(
        ImmutableSet.of(
            firstHalfEternityRangeSegment
        )
    );

    Assert.assertEquals(
        ImmutableSet.of(firstHalfEternityRangeSegment),
        ImmutableSet.copyOf(
            coordinator.retrieveUsedSegmentsForInterval(
                firstHalfEternityRangeSegment.getDataSource(),
                Intervals.of("2020/2021"),
                Segments.ONLY_VISIBLE
            )
        )
    );
  }

  @Test
  public void testFirstHalfEternityMultipleSegmentWithStringComparison() throws IOException
  {
    coordinator.commitSegments(
        ImmutableSet.of(
            numberedSegment0of0,
            firstHalfEternityRangeSegment
        )
    );

    Assert.assertEquals(
        ImmutableSet.of(numberedSegment0of0, firstHalfEternityRangeSegment),
        ImmutableSet.copyOf(
            coordinator.retrieveUsedSegmentsForInterval(
                firstHalfEternityRangeSegment.getDataSource(),
                Intervals.of("2015/2016"),
                Segments.ONLY_VISIBLE
            )
        )
    );
  }

  @Test
  public void testSecondHalfEternitySegmentWithStringComparison() throws IOException
  {
    coordinator.commitSegments(
        ImmutableSet.of(
            secondHalfEternityRangeSegment
        )
    );

    Assert.assertEquals(
        ImmutableSet.of(secondHalfEternityRangeSegment),
        ImmutableSet.copyOf(
            coordinator.retrieveUsedSegmentsForInterval(
                secondHalfEternityRangeSegment.getDataSource(),
                Intervals.of("2020/2021"),
                Segments.ONLY_VISIBLE
            )
        )
    );
  }

  // Known Issue: https://github.com/apache/druid/issues/12860
  @Ignore
  @Test
  public void testLargeIntervalWithStringComparison() throws IOException
  {
    coordinator.commitSegments(
        ImmutableSet.of(
            hugeTimeRangeSegment4
        )
    );

    Assert.assertEquals(
        ImmutableSet.of(hugeTimeRangeSegment4),
        ImmutableSet.copyOf(
            coordinator.retrieveUsedSegmentsForInterval(
                hugeTimeRangeSegment4.getDataSource(),
                Intervals.of("2020/2021"),
                Segments.ONLY_VISIBLE
            )
        )
    );
  }

  @Test
  public void testSecondHalfEternityMultipleSegmentWithStringComparison() throws IOException
  {
    coordinator.commitSegments(
        ImmutableSet.of(
            numberedSegment0of0,
            secondHalfEternityRangeSegment
        )
    );

    Assert.assertEquals(
        ImmutableSet.of(numberedSegment0of0, secondHalfEternityRangeSegment),
        ImmutableSet.copyOf(
            coordinator.retrieveUsedSegmentsForInterval(
                secondHalfEternityRangeSegment.getDataSource(),
                Intervals.of("2015/2016"),
                Segments.ONLY_VISIBLE
            )
        )
    );
  }

  @Test
  public void testDeleteDataSourceMetadata() throws IOException
  {
    coordinator.commitSegmentsAndMetadata(
        ImmutableSet.of(defaultSegment),
        new ObjectMetadata(null),
        new ObjectMetadata(ImmutableMap.of("foo", "bar"))
    );

    Assert.assertEquals(
        new ObjectMetadata(ImmutableMap.of("foo", "bar")),
        coordinator.retrieveDataSourceMetadata("fooDataSource")
    );

    Assert.assertFalse("deleteInvalidDataSourceMetadata", coordinator.deleteDataSourceMetadata("nonExistentDS"));
    Assert.assertTrue("deleteValidDataSourceMetadata", coordinator.deleteDataSourceMetadata("fooDataSource"));

    Assert.assertNull("getDataSourceMetadataNullAfterDelete", coordinator.retrieveDataSourceMetadata("fooDataSource"));
  }

  @Test
  public void testDeleteSegmentsInMetaDataStorage() throws IOException
  {
    // Published segments to MetaDataStorage
    coordinator.commitSegments(SEGMENTS);

    // check segments Published
    Assert.assertEquals(
        SEGMENTS,
        ImmutableSet.copyOf(
            coordinator.retrieveUsedSegmentsForInterval(
                defaultSegment.getDataSource(),
                defaultSegment.getInterval(),
                Segments.ONLY_VISIBLE
            )
        )
    );
    // remove segments in MetaDataStorage
    coordinator.deleteSegments(SEGMENTS);

    // check segments removed
    Assert.assertEquals(
        0,
        ImmutableSet.copyOf(
            coordinator.retrieveUsedSegmentsForInterval(
                defaultSegment.getDataSource(),
                defaultSegment.getInterval(),
                Segments.ONLY_VISIBLE
            )
        ).size()
    );
  }

  @Test
  public void testUpdateSegmentsInMetaDataStorage() throws IOException
  {
    // Published segments to MetaDataStorage
    coordinator.commitSegments(SEGMENTS);

    // check segments Published
    Assert.assertEquals(
            SEGMENTS,
            ImmutableSet.copyOf(
                    coordinator.retrieveUsedSegmentsForInterval(
                            defaultSegment.getDataSource(),
                            defaultSegment.getInterval(),
                            Segments.ONLY_VISIBLE
                    )
            )
    );

    // update single metadata item
    coordinator.updateSegmentMetadata(Collections.singleton(defaultSegment2WithBiggerSize));

    Collection<DataSegment> updated = coordinator.retrieveUsedSegmentsForInterval(
            defaultSegment.getDataSource(),
            defaultSegment.getInterval(),
            Segments.ONLY_VISIBLE);

    Assert.assertEquals(SEGMENTS.size(), updated.size());

    DataSegment defaultAfterUpdate = updated.stream().filter(s -> s.equals(defaultSegment)).findFirst().get();
    DataSegment default2AfterUpdate = updated.stream().filter(s -> s.equals(defaultSegment2)).findFirst().get();

    Assert.assertNotNull(defaultAfterUpdate);
    Assert.assertNotNull(default2AfterUpdate);

    // check that default did not change
    Assert.assertEquals(defaultSegment.getSize(), defaultAfterUpdate.getSize());
    // but that default 2 did change
    Assert.assertEquals(defaultSegment2WithBiggerSize.getSize(), default2AfterUpdate.getSize());
  }

  @Test
  public void testSingleAdditionalNumberedShardWithNoCorePartitions() throws IOException
  {
    additionalNumberedShardTest(ImmutableSet.of(numberedSegment0of0));
  }

  @Test
  public void testMultipleAdditionalNumberedShardsWithNoCorePartitions() throws IOException
  {
    additionalNumberedShardTest(ImmutableSet.of(numberedSegment0of0, numberedSegment1of0, numberedSegment2of0));
  }

  @Test
  public void testSingleAdditionalNumberedShardWithOneCorePartition() throws IOException
  {
    additionalNumberedShardTest(ImmutableSet.of(numberedSegment2of1));
  }

  @Test
  public void testMultipleAdditionalNumberedShardsWithOneCorePartition() throws IOException
  {
    additionalNumberedShardTest(ImmutableSet.of(numberedSegment2of1, numberedSegment3of1));
  }

  private void additionalNumberedShardTest(Set<DataSegment> segments) throws IOException
  {
    coordinator.commitSegments(segments);

    for (DataSegment segment : segments) {
      Assert.assertArrayEquals(
          mapper.writeValueAsString(segment).getBytes(StandardCharsets.UTF_8),
          derbyConnector.lookup(
              derbyConnectorRule.metadataTablesConfigSupplier().get().getSegmentsTable(),
              "id",
              "payload",
              segment.getId().toString()
          )
      );
    }

    Assert.assertEquals(
        segments.stream().map(segment -> segment.getId().toString()).collect(Collectors.toList()),
        retrieveUsedSegmentIds()
    );

    // Should not update dataSource metadata.
    Assert.assertEquals(0, metadataUpdateCounter.get());
  }

  @Test
  public void testAllocatePendingSegment()
  {
    final PartialShardSpec partialShardSpec = NumberedPartialShardSpec.instance();
    final String dataSource = "ds";
    final Interval interval = Intervals.of("2017-01-01/2017-02-01");
    final SegmentIdWithShardSpec identifier = coordinator.allocatePendingSegment(
        dataSource,
        "seq",
        null,
        interval,
        partialShardSpec,
        "version",
        false
    );

    Assert.assertEquals("ds_2017-01-01T00:00:00.000Z_2017-02-01T00:00:00.000Z_version", identifier.toString());

    final SegmentIdWithShardSpec identifier1 = coordinator.allocatePendingSegment(
        dataSource,
        "seq",
        identifier.toString(),
        interval,
        partialShardSpec,
        identifier.getVersion(),
        false
    );

    Assert.assertEquals("ds_2017-01-01T00:00:00.000Z_2017-02-01T00:00:00.000Z_version_1", identifier1.toString());

    final SegmentIdWithShardSpec identifier2 = coordinator.allocatePendingSegment(
        dataSource,
        "seq",
        identifier1.toString(),
        interval,
        partialShardSpec,
        identifier1.getVersion(),
        false
    );

    Assert.assertEquals("ds_2017-01-01T00:00:00.000Z_2017-02-01T00:00:00.000Z_version_2", identifier2.toString());

    final SegmentIdWithShardSpec identifier3 = coordinator.allocatePendingSegment(
        dataSource,
        "seq",
        identifier1.toString(),
        interval,
        partialShardSpec,
        identifier1.getVersion(),
        false
    );

    Assert.assertEquals("ds_2017-01-01T00:00:00.000Z_2017-02-01T00:00:00.000Z_version_2", identifier3.toString());
    Assert.assertEquals(identifier2, identifier3);

    final SegmentIdWithShardSpec identifier4 = coordinator.allocatePendingSegment(
        dataSource,
        "seq1",
        null,
        interval,
        partialShardSpec,
        "version",
        false
    );

    Assert.assertEquals("ds_2017-01-01T00:00:00.000Z_2017-02-01T00:00:00.000Z_version_3", identifier4.toString());
  }

  /**
   * This test verifies the behaviour in the following sequence of events:
   * - create segment1 for an interval and publish
   * - create segment2 for same interval and publish
   * - create segment3 for same interval and publish
   * - compact all segments above and publish new segments
   * - create segment4 for the same interval
   * - drop the compacted segment
   * - create segment5 for the same interval
   * - verify that the id for segment5 is correct
   * - Later, after the above was dropped, another segment on same interval was created by the stream but this
   * time there was an integrity violation in the pending segments table because the
   * {@link IndexerSQLMetadataStorageCoordinator#createNewSegment(Handle, String, Interval, PartialShardSpec, String)}
   * method returned an segment id that already existed in the pending segments table
   */
  @Test
  public void testAllocatePendingSegmentAfterDroppingExistingSegment()
  {
    String maxVersion = "version_newer_newer";

    // simulate one load using kafka streaming
    final PartialShardSpec partialShardSpec = NumberedPartialShardSpec.instance();
    final String dataSource = "ds";
    final Interval interval = Intervals.of("2017-01-01/2017-02-01");
    final SegmentIdWithShardSpec identifier = coordinator.allocatePendingSegment(
        dataSource,
        "seq",
        null,
        interval,
        partialShardSpec,
        "version",
        true
    );
    Assert.assertEquals("ds_2017-01-01T00:00:00.000Z_2017-02-01T00:00:00.000Z_version", identifier.toString());
    // Since there are no used core partitions yet
    Assert.assertEquals(0, identifier.getShardSpec().getNumCorePartitions());

    // simulate one more load using kafka streaming (as if previous segment was published, note different sequence name)
    final SegmentIdWithShardSpec identifier1 = coordinator.allocatePendingSegment(
        dataSource,
        "seq2",
        identifier.toString(),
        interval,
        partialShardSpec,
        maxVersion,
        true
    );
    Assert.assertEquals("ds_2017-01-01T00:00:00.000Z_2017-02-01T00:00:00.000Z_version_1", identifier1.toString());
    // Since there are no used core partitions yet
    Assert.assertEquals(0, identifier1.getShardSpec().getNumCorePartitions());

    // simulate one more load using kafka streaming (as if previous segment was published, note different sequence name)
    final SegmentIdWithShardSpec identifier2 = coordinator.allocatePendingSegment(
        dataSource,
        "seq3",
        identifier1.toString(),
        interval,
        partialShardSpec,
        maxVersion,
        true
    );
    Assert.assertEquals("ds_2017-01-01T00:00:00.000Z_2017-02-01T00:00:00.000Z_version_2", identifier2.toString());
    // Since there are no used core partitions yet
    Assert.assertEquals(0, identifier2.getShardSpec().getNumCorePartitions());

    // now simulate that one compaction was done (batch) ingestion for same interval (like reindex of the previous three):
    DataSegment segment = new DataSegment(
        "ds",
        Intervals.of("2017-01-01T00Z/2017-02-01T00Z"),
        "version_new",
        ImmutableMap.of(),
        ImmutableList.of("dim1"),
        ImmutableList.of("m1"),
        new NumberedShardSpec(0, 1),
        9,
        100
    );
    Assert.assertTrue(insertUsedSegments(ImmutableSet.of(segment)));
    List<String> ids = retrieveUsedSegmentIds();
    Assert.assertEquals("ds_2017-01-01T00:00:00.000Z_2017-02-01T00:00:00.000Z_version_new", ids.get(0));

    // one more load on same interval:
    final SegmentIdWithShardSpec identifier3 = coordinator.allocatePendingSegment(
        dataSource,
        "seq4",
        identifier1.toString(),
        interval,
        partialShardSpec,
        maxVersion,
        true
    );
    Assert.assertEquals("ds_2017-01-01T00:00:00.000Z_2017-02-01T00:00:00.000Z_version_new_1", identifier3.toString());
    // Used segment set has 1 core partition
    Assert.assertEquals(1, identifier3.getShardSpec().getNumCorePartitions());

    // now drop the used segment previously loaded:
    markAllSegmentsUnused(ImmutableSet.of(segment));

    // and final load, this reproduces an issue that could happen with multiple streaming appends,
    // followed by a reindex, followed by a drop, and more streaming data coming in for same interval
    final SegmentIdWithShardSpec identifier4 = coordinator.allocatePendingSegment(
        dataSource,
        "seq5",
        identifier1.toString(),
        interval,
        partialShardSpec,
        maxVersion,
        true
    );
    Assert.assertEquals("ds_2017-01-01T00:00:00.000Z_2017-02-01T00:00:00.000Z_version_new_2", identifier4.toString());
    // Since all core partitions have been dropped
    Assert.assertEquals(0, identifier4.getShardSpec().getNumCorePartitions());

  }

  /**
   * Slightly different that the above test but that involves reverted compaction
   * 1) used segments of version = A, id = 0, 1, 2
   * 2) overwrote segments of version = B, id = 0 <= compaction
   * 3) marked segments unused for version = A, id = 0, 1, 2 <= overshadowing
   * 4) pending segment of version = B, id = 1 <= appending new data, aborted
   * 5) reverted compaction, mark segments used for version = A, id = 0, 1, 2, and mark compacted segments unused
   * 6) used segments of version = A, id = 0, 1, 2
   * 7) pending segment of version = B, id = 1
   */
  @Test
  public void testAnotherAllocatePendingSegmentAfterRevertingCompaction()
  {
    String maxVersion = "Z";

    // 1.0) simulate one append load
    final PartialShardSpec partialShardSpec = NumberedPartialShardSpec.instance();
    final String dataSource = "ds";
    final Interval interval = Intervals.of("2017-01-01/2017-02-01");
    final SegmentIdWithShardSpec identifier = coordinator.allocatePendingSegment(
        dataSource,
        "seq",
        null,
        interval,
        partialShardSpec,
        "A",
        true
    );
    Assert.assertEquals("ds_2017-01-01T00:00:00.000Z_2017-02-01T00:00:00.000Z_A", identifier.toString());
    // Assume it publishes; create its corresponding segment
    DataSegment segment = new DataSegment(
        "ds",
        Intervals.of("2017-01-01T00Z/2017-02-01T00Z"),
        "A",
        ImmutableMap.of(),
        ImmutableList.of("dim1"),
        ImmutableList.of("m1"),
        new LinearShardSpec(0),
        9,
        100
    );
    Assert.assertTrue(insertUsedSegments(ImmutableSet.of(segment)));
    List<String> ids = retrieveUsedSegmentIds();
    Assert.assertEquals("ds_2017-01-01T00:00:00.000Z_2017-02-01T00:00:00.000Z_A", ids.get(0));


    // 1.1) simulate one more append load  (as if previous segment was published, note different sequence name)
    final SegmentIdWithShardSpec identifier1 = coordinator.allocatePendingSegment(
        dataSource,
        "seq2",
        identifier.toString(),
        interval,
        partialShardSpec,
        maxVersion,
        true
    );
    Assert.assertEquals("ds_2017-01-01T00:00:00.000Z_2017-02-01T00:00:00.000Z_A_1", identifier1.toString());
    // Assume it publishes; create its corresponding segment
    segment = new DataSegment(
        "ds",
        Intervals.of("2017-01-01T00Z/2017-02-01T00Z"),
        "A",
        ImmutableMap.of(),
        ImmutableList.of("dim1"),
        ImmutableList.of("m1"),
        new LinearShardSpec(1),
        9,
        100
    );
    Assert.assertTrue(insertUsedSegments(ImmutableSet.of(segment)));
    ids = retrieveUsedSegmentIds();
    Assert.assertEquals("ds_2017-01-01T00:00:00.000Z_2017-02-01T00:00:00.000Z_A_1", ids.get(1));


    // 1.2) simulate one more append load  (as if previous segment was published, note different sequence name)
    final SegmentIdWithShardSpec identifier2 = coordinator.allocatePendingSegment(
        dataSource,
        "seq3",
        identifier1.toString(),
        interval,
        partialShardSpec,
        maxVersion,
        true
    );
    Assert.assertEquals("ds_2017-01-01T00:00:00.000Z_2017-02-01T00:00:00.000Z_A_2", identifier2.toString());
    // Assume it publishes; create its corresponding segment
    segment = new DataSegment(
        "ds",
        Intervals.of("2017-01-01T00Z/2017-02-01T00Z"),
        "A",
        ImmutableMap.of(),
        ImmutableList.of("dim1"),
        ImmutableList.of("m1"),
        new LinearShardSpec(2),
        9,
        100
    );
    // state so far:
    // pendings: A: 0,1,2
    // used segments A: 0,1,2
    // unused segments:
    Assert.assertTrue(insertUsedSegments(ImmutableSet.of(segment)));
    ids = retrieveUsedSegmentIds();
    Assert.assertEquals("ds_2017-01-01T00:00:00.000Z_2017-02-01T00:00:00.000Z_A_2", ids.get(2));


    // 2)
    // now simulate that one compaction was done (batch) ingestion for same interval (like reindex of the previous three):
    DataSegment compactedSegment = new DataSegment(
        "ds",
        Intervals.of("2017-01-01T00Z/2017-02-01T00Z"),
        "B",
        ImmutableMap.of(),
        ImmutableList.of("dim1"),
        ImmutableList.of("m1"),
        new LinearShardSpec(0),
        9,
        100
    );
    Assert.assertTrue(insertUsedSegments(ImmutableSet.of(compactedSegment)));
    ids = retrieveUsedSegmentIds();
    Assert.assertEquals("ds_2017-01-01T00:00:00.000Z_2017-02-01T00:00:00.000Z_B", ids.get(3));
    // 3) When overshadowing, segments are still marked as "used" in the segments table
    // state so far:
    // pendings: A: 0,1,2
    // used segments: A: 0,1,2; B: 0 <- new compacted segment, overshadows previous version A
    // unused segment:

    // 4) pending segment of version = B, id = 1 <= appending new data, aborted
    final SegmentIdWithShardSpec identifier3 = coordinator.allocatePendingSegment(
        dataSource,
        "seq4",
        identifier2.toString(),
        interval,
        partialShardSpec,
        maxVersion,
        true
    );
    Assert.assertEquals("ds_2017-01-01T00:00:00.000Z_2017-02-01T00:00:00.000Z_B_1", identifier3.toString());
    // no corresponding segment, pending aborted
    // state so far:
    // pendings: A: 0,1,2; B:1 (note that B_1 does not make it into segments since its task aborted)
    // used segments: A: 0,1,2; B: 0 <-  compacted segment, overshadows previous version A
    // unused segment:

    // 5) reverted compaction (by marking B_0 as unused)
    // Revert compaction a manual metadata update which is basically the following two steps:
    markAllSegmentsUnused(ImmutableSet.of(compactedSegment)); // <- drop compacted segment
    //        pending: version = A, id = 0,1,2
    //                 version = B, id = 1
    //
    //        used segment: version = A, id = 0,1,2
    //        unused segment: version = B, id = 0
    List<String> pendings = retrievePendingSegmentIds();
    Assert.assertEquals(4, pendings.size());

    List<String> used = retrieveUsedSegmentIds();
    Assert.assertEquals(3, used.size());

    List<String> unused = retrieveUnusedSegmentIds();
    Assert.assertEquals(1, unused.size());

    // Simulate one more append load
    final SegmentIdWithShardSpec identifier4 = coordinator.allocatePendingSegment(
        dataSource,
        "seq5",
        identifier1.toString(),
        interval,
        partialShardSpec,
        maxVersion,
        true
    );
    // maxid = B_1 -> new partno = 2
    // versionofexistingchunk=A
    // ds_2017-01-01T00:00:00.000Z_2017-02-01T00:00:00.000Z_A_2
    Assert.assertEquals("ds_2017-01-01T00:00:00.000Z_2017-02-01T00:00:00.000Z_A_3", identifier4.toString());
    // Assume it publishes; create its corresponding segment
    segment = new DataSegment(
        "ds",
        Intervals.of("2017-01-01T00Z/2017-02-01T00Z"),
        "A",
        ImmutableMap.of(),
        ImmutableList.of("dim1"),
        ImmutableList.of("m1"),
        new LinearShardSpec(3),
        9,
        100
    );
    //        pending: version = A, id = 0,1,2,3
    //                 version = B, id = 1
    //
    //        used segment: version = A, id = 0,1,2,3
    //        unused segment: version = B, id = 0
    Assert.assertTrue(insertUsedSegments(ImmutableSet.of(segment)));
    ids = retrieveUsedSegmentIds();
    Assert.assertEquals("ds_2017-01-01T00:00:00.000Z_2017-02-01T00:00:00.000Z_A_3", ids.get(3));

  }

  @Test
  public void testAllocatePendingSegments()
  {
    final PartialShardSpec partialShardSpec = NumberedPartialShardSpec.instance();
    final String dataSource = "ds";
    final Interval interval = Intervals.of("2017-01-01/2017-02-01");
    final String sequenceName = "seq";

    final SegmentCreateRequest request = new SegmentCreateRequest(sequenceName, null, "v1", partialShardSpec);
    final SegmentIdWithShardSpec segmentId0 = coordinator.allocatePendingSegments(
        dataSource,
        interval,
        false,
        Collections.singletonList(request)
    ).get(request);

    Assert.assertEquals("ds_2017-01-01T00:00:00.000Z_2017-02-01T00:00:00.000Z_v1", segmentId0.toString());

    final SegmentCreateRequest request1 =
        new SegmentCreateRequest(sequenceName, segmentId0.toString(), segmentId0.getVersion(), partialShardSpec);
    final SegmentIdWithShardSpec segmentId1 = coordinator.allocatePendingSegments(
        dataSource,
        interval,
        false,
        Collections.singletonList(request1)
    ).get(request1);

    Assert.assertEquals("ds_2017-01-01T00:00:00.000Z_2017-02-01T00:00:00.000Z_v1_1", segmentId1.toString());

    final SegmentCreateRequest request2 =
        new SegmentCreateRequest(sequenceName, segmentId1.toString(), segmentId1.getVersion(), partialShardSpec);
    final SegmentIdWithShardSpec segmentId2 = coordinator.allocatePendingSegments(
        dataSource,
        interval,
        false,
        Collections.singletonList(request2)
    ).get(request2);

    Assert.assertEquals("ds_2017-01-01T00:00:00.000Z_2017-02-01T00:00:00.000Z_v1_2", segmentId2.toString());

    final SegmentCreateRequest request3 =
        new SegmentCreateRequest(sequenceName, segmentId1.toString(), segmentId1.getVersion(), partialShardSpec);
    final SegmentIdWithShardSpec segmentId3 = coordinator.allocatePendingSegments(
        dataSource,
        interval,
        false,
        Collections.singletonList(request3)
    ).get(request3);

    Assert.assertEquals("ds_2017-01-01T00:00:00.000Z_2017-02-01T00:00:00.000Z_v1_2", segmentId3.toString());
    Assert.assertEquals(segmentId2, segmentId3);

    final SegmentCreateRequest request4 =
        new SegmentCreateRequest("seq1", null, "v1", partialShardSpec);
    final SegmentIdWithShardSpec segmentId4 = coordinator.allocatePendingSegments(
        dataSource,
        interval,
        false,
        Collections.singletonList(request4)
    ).get(request4);

    Assert.assertEquals("ds_2017-01-01T00:00:00.000Z_2017-02-01T00:00:00.000Z_v1_3", segmentId4.toString());
  }

  @Test
  public void testNoPendingSegmentsAndOneUsedSegment()
  {
    String maxVersion = "Z";

    // create one used segment
    DataSegment segment = new DataSegment(
        "ds",
        Intervals.of("2017-01-01T00Z/2017-02-01T00Z"),
        "A",
        ImmutableMap.of(),
        ImmutableList.of("dim1"),
        ImmutableList.of("m1"),
        new LinearShardSpec(0),
        9,
        100
    );
    Assert.assertTrue(insertUsedSegments(ImmutableSet.of(segment)));
    List<String> ids = retrieveUsedSegmentIds();
    Assert.assertEquals("ds_2017-01-01T00:00:00.000Z_2017-02-01T00:00:00.000Z_A", ids.get(0));


    // simulate one aborted append load
    final PartialShardSpec partialShardSpec = NumberedPartialShardSpec.instance();
    final String dataSource = "ds";
    final Interval interval = Intervals.of("2017-01-01/2017-02-01");
    final SegmentIdWithShardSpec identifier = coordinator.allocatePendingSegment(
        dataSource,
        "seq",
        null,
        interval,
        partialShardSpec,
        maxVersion,
        true
    );
    Assert.assertEquals("ds_2017-01-01T00:00:00.000Z_2017-02-01T00:00:00.000Z_A_1", identifier.toString());

  }


  @Test
  public void testDeletePendingSegment() throws InterruptedException
  {
    final PartialShardSpec partialShardSpec = NumberedPartialShardSpec.instance();
    final String dataSource = "ds";
    final Interval interval = Intervals.of("2017-01-01/2017-02-01");
    String prevSegmentId = null;

    final DateTime begin = DateTimes.nowUtc();

    for (int i = 0; i < 10; i++) {
      final SegmentIdWithShardSpec identifier = coordinator.allocatePendingSegment(
          dataSource,
          "seq",
          prevSegmentId,
          interval,
          partialShardSpec,
          "version",
          false
      );
      prevSegmentId = identifier.toString();
    }
    Thread.sleep(100);

    final DateTime secondBegin = DateTimes.nowUtc();
    for (int i = 0; i < 5; i++) {
      final SegmentIdWithShardSpec identifier = coordinator.allocatePendingSegment(
          dataSource,
          "seq",
          prevSegmentId,
          interval,
          partialShardSpec,
          "version",
          false
      );
      prevSegmentId = identifier.toString();
    }

    final int numDeleted = coordinator.deletePendingSegmentsCreatedInInterval(
        dataSource,
        new Interval(begin, secondBegin)
    );
    Assert.assertEquals(10, numDeleted);
  }

  @Test
  public void testAllocatePendingSegmentsWithOvershadowingSegments() throws IOException
  {
    final String dataSource = "ds";
    final Interval interval = Intervals.of("2017-01-01/2017-02-01");
    String prevSegmentId = null;

    for (int i = 0; i < 10; i++) {
      final SegmentIdWithShardSpec identifier = coordinator.allocatePendingSegment(
          dataSource,
          "seq",
          prevSegmentId,
          interval,
          new NumberedOverwritePartialShardSpec(0, 1, (short) (i + 1)),
          "version",
          false
      );
      Assert.assertEquals(
          StringUtils.format(
              "ds_2017-01-01T00:00:00.000Z_2017-02-01T00:00:00.000Z_version%s",
              "_" + (i + PartitionIds.NON_ROOT_GEN_START_PARTITION_ID)
          ),
          identifier.toString()
      );
      prevSegmentId = identifier.toString();
      final Set<DataSegment> toBeAnnounced = Collections.singleton(
          new DataSegment(
              identifier.getDataSource(),
              identifier.getInterval(),
              identifier.getVersion(),
              null,
              Collections.emptyList(),
              Collections.emptyList(),
              ((NumberedOverwriteShardSpec) identifier.getShardSpec()).withAtomicUpdateGroupSize(1),
              0,
              10L
          )
      );
      final Set<DataSegment> announced = coordinator.commitSegments(toBeAnnounced);

      Assert.assertEquals(toBeAnnounced, announced);
    }

    final Collection<DataSegment> visibleSegments =
        coordinator.retrieveUsedSegmentsForInterval(dataSource, interval, Segments.ONLY_VISIBLE);

    Assert.assertEquals(1, visibleSegments.size());
    Assert.assertEquals(
        new DataSegment(
            dataSource,
            interval,
            "version",
            null,
            Collections.emptyList(),
            Collections.emptyList(),
            new NumberedOverwriteShardSpec(
                9 + PartitionIds.NON_ROOT_GEN_START_PARTITION_ID,
                0,
                1,
                (short) 9,
                (short) 1
            ),
            0,
            10L
        ),
        Iterables.getOnlyElement(visibleSegments)
    );
  }

  @Test
  public void testAllocatePendingSegmentsForHashBasedNumberedShardSpec() throws IOException
  {
    final PartialShardSpec partialShardSpec = new HashBasedNumberedPartialShardSpec(null, 2, 5, null);
    final String dataSource = "ds";
    final Interval interval = Intervals.of("2017-01-01/2017-02-01");

    SegmentIdWithShardSpec id = coordinator.allocatePendingSegment(
        dataSource,
        "seq",
        null,
        interval,
        partialShardSpec,
        "version",
        true
    );

    HashBasedNumberedShardSpec shardSpec = (HashBasedNumberedShardSpec) id.getShardSpec();
    Assert.assertEquals(0, shardSpec.getPartitionNum());
    Assert.assertEquals(0, shardSpec.getNumCorePartitions());
    Assert.assertEquals(5, shardSpec.getNumBuckets());

    coordinator.commitSegments(
        Collections.singleton(
            new DataSegment(
                id.getDataSource(),
                id.getInterval(),
                id.getVersion(),
                null,
                Collections.emptyList(),
                Collections.emptyList(),
                id.getShardSpec(),
                0,
                10L
            )
        )
    );

    id = coordinator.allocatePendingSegment(
        dataSource,
        "seq2",
        null,
        interval,
        partialShardSpec,
        "version",
        true
    );

    shardSpec = (HashBasedNumberedShardSpec) id.getShardSpec();
    Assert.assertEquals(1, shardSpec.getPartitionNum());
    Assert.assertEquals(0, shardSpec.getNumCorePartitions());
    Assert.assertEquals(5, shardSpec.getNumBuckets());

    coordinator.commitSegments(
        Collections.singleton(
            new DataSegment(
                id.getDataSource(),
                id.getInterval(),
                id.getVersion(),
                null,
                Collections.emptyList(),
                Collections.emptyList(),
                id.getShardSpec(),
                0,
                10L
            )
        )
    );

    id = coordinator.allocatePendingSegment(
        dataSource,
        "seq3",
        null,
        interval,
        new HashBasedNumberedPartialShardSpec(null, 2, 3, null),
        "version",
        true
    );

    shardSpec = (HashBasedNumberedShardSpec) id.getShardSpec();
    Assert.assertEquals(2, shardSpec.getPartitionNum());
    Assert.assertEquals(0, shardSpec.getNumCorePartitions());
    Assert.assertEquals(3, shardSpec.getNumBuckets());
  }

  @Test
  public void testAddNumberedShardSpecAfterMultiDimensionsShardSpecWithUnknownCorePartitionSize() throws IOException
  {
    final String datasource = "datasource";
    final Interval interval = Intervals.of("2020-01-01/P1D");
    final String version = "version";
    final List<String> dimensions = ImmutableList.of("dim");
    final List<String> metrics = ImmutableList.of("met");
    final Set<DataSegment> originalSegments = new HashSet<>();
    for (int i = 0; i < 6; i++) {
      originalSegments.add(
          new DataSegment(
              datasource,
              interval,
              version,
              ImmutableMap.of(),
              dimensions,
              metrics,
              new DimensionRangeShardSpec(
                  Collections.singletonList("dim"),
                  i == 0 ? null : StringTuple.create(String.valueOf(i - 1)),
                  i == 5 ? null : StringTuple.create(String.valueOf(i)),
                  i,
                  null // emulate shardSpecs created in older versions of Druid
              ),
              9,
              10L
          )
      );
    }
    coordinator.commitSegments(originalSegments);
    final SegmentIdWithShardSpec id = coordinator.allocatePendingSegment(
        datasource,
        "seq",
        null,
        interval,
        NumberedPartialShardSpec.instance(),
        version,
        false
    );
    Assert.assertNull(id);
  }

  @Test
  public void testAddNumberedShardSpecAfterSingleDimensionsShardSpecWithUnknownCorePartitionSize() throws IOException
  {
    final String datasource = "datasource";
    final Interval interval = Intervals.of("2020-01-01/P1D");
    final String version = "version";
    final List<String> dimensions = ImmutableList.of("dim");
    final List<String> metrics = ImmutableList.of("met");
    final Set<DataSegment> originalSegments = new HashSet<>();
    for (int i = 0; i < 6; i++) {
      final String start = i == 0 ? null : String.valueOf(i - 1);
      final String end = i == 5 ? null : String.valueOf(i);
      originalSegments.add(
          new DataSegment(
              datasource,
              interval,
              version,
              ImmutableMap.of(),
              dimensions,
              metrics,
              new SingleDimensionShardSpec(
                  "dim",
                  start,
                  end,
                  i,
                  null // emulate shardSpecs created in older versions of Druid
              ),
              9,
              10L
          )
      );
    }
    coordinator.commitSegments(originalSegments);
    final SegmentIdWithShardSpec id = coordinator.allocatePendingSegment(
        datasource,
        "seq",
        null,
        interval,
        NumberedPartialShardSpec.instance(),
        version,
        false
    );
    Assert.assertNull(id);
  }

  @Test
  public void testRemoveDataSourceMetadataOlderThanDatasourceActiveShouldNotBeDeleted() throws Exception
  {
    coordinator.commitSegmentsAndMetadata(
        ImmutableSet.of(defaultSegment),
        new ObjectMetadata(null),
        new ObjectMetadata(ImmutableMap.of("foo", "bar"))
    );

    Assert.assertEquals(
        new ObjectMetadata(ImmutableMap.of("foo", "bar")),
        coordinator.retrieveDataSourceMetadata("fooDataSource")
    );

    // Try delete. Datasource should not be deleted as it is in excluded set
    int deletedCount = coordinator.removeDataSourceMetadataOlderThan(
        System.currentTimeMillis(),
        ImmutableSet.of("fooDataSource")
    );

    // Datasource should not be deleted
    Assert.assertEquals(
        new ObjectMetadata(ImmutableMap.of("foo", "bar")),
        coordinator.retrieveDataSourceMetadata("fooDataSource")
    );
    Assert.assertEquals(0, deletedCount);
  }

  @Test
  public void testRemoveDataSourceMetadataOlderThanDatasourceNotActiveAndOlderThanTimeShouldBeDeleted() throws Exception
  {
    coordinator.commitSegmentsAndMetadata(
        ImmutableSet.of(defaultSegment),
        new ObjectMetadata(null),
        new ObjectMetadata(ImmutableMap.of("foo", "bar"))
    );

    Assert.assertEquals(
        new ObjectMetadata(ImmutableMap.of("foo", "bar")),
        coordinator.retrieveDataSourceMetadata("fooDataSource")
    );

    // Try delete. Datasource should be deleted as it is not in excluded set and created time older than given time
    int deletedCount = coordinator.removeDataSourceMetadataOlderThan(System.currentTimeMillis(), ImmutableSet.of());

    // Datasource should be deleted
    Assert.assertNull(
        coordinator.retrieveDataSourceMetadata("fooDataSource")
    );
    Assert.assertEquals(1, deletedCount);
  }

  @Test
  public void testRemoveDataSourceMetadataOlderThanDatasourceNotActiveButNotOlderThanTimeShouldNotBeDeleted()
      throws Exception
  {
    coordinator.commitSegmentsAndMetadata(
        ImmutableSet.of(defaultSegment),
        new ObjectMetadata(null),
        new ObjectMetadata(ImmutableMap.of("foo", "bar"))
    );

    Assert.assertEquals(
        new ObjectMetadata(ImmutableMap.of("foo", "bar")),
        coordinator.retrieveDataSourceMetadata("fooDataSource")
    );

    // Do delete. Datasource metadata should not be deleted. Datasource is not active but it was created just now so it's
    // created timestamp will be later than the timestamp 2012-01-01T00:00:00Z
    int deletedCount = coordinator.removeDataSourceMetadataOlderThan(
        DateTimes.of("2012-01-01T00:00:00Z").getMillis(),
        ImmutableSet.of()
    );

    // Datasource should not be deleted
    Assert.assertEquals(
        new ObjectMetadata(ImmutableMap.of("foo", "bar")),
        coordinator.retrieveDataSourceMetadata("fooDataSource")
    );
    Assert.assertEquals(0, deletedCount);
  }

  @Test
  public void testMarkSegmentsAsUnusedWithinIntervalOneYear() throws IOException
  {
    coordinator.commitSegments(ImmutableSet.of(existingSegment1, existingSegment2));

    // interval covers existingSegment1 and partially overlaps existingSegment2,
    // only existingSegment1 will be dropped
    coordinator.markSegmentsAsUnusedWithinInterval(
        existingSegment1.getDataSource(),
        Intervals.of("1994-01-01/1994-01-02T12Z")
    );

    Assert.assertEquals(
        ImmutableSet.of(existingSegment1),
        ImmutableSet.copyOf(
            coordinator.retrieveUnusedSegmentsForInterval(
                existingSegment1.getDataSource(),
                existingSegment1.getInterval().withEnd(existingSegment1.getInterval().getEnd().plus(1))
            )
        )
    );
    Assert.assertEquals(
        ImmutableSet.of(),
        ImmutableSet.copyOf(
            coordinator.retrieveUnusedSegmentsForInterval(
                existingSegment2.getDataSource(),
                existingSegment2.getInterval().withEnd(existingSegment2.getInterval().getEnd().plusYears(1))
            )
        )
    );
  }

  @Test
  public void testMarkSegmentsAsUnusedWithinIntervalTwoYears() throws IOException
  {
    coordinator.commitSegments(ImmutableSet.of(existingSegment1, existingSegment2));

    // interval covers existingSegment1 and partially overlaps existingSegment2,
    // only existingSegment1 will be dropped
    coordinator.markSegmentsAsUnusedWithinInterval(
        existingSegment1.getDataSource(),
        Intervals.of("1993-12-31T12Z/1994-01-02T12Z")
    );

    Assert.assertEquals(
        ImmutableSet.of(existingSegment1),
        ImmutableSet.copyOf(
            coordinator.retrieveUnusedSegmentsForInterval(
                existingSegment1.getDataSource(),
                existingSegment1.getInterval().withEnd(existingSegment1.getInterval().getEnd().plus(1))
            )
        )
    );
    Assert.assertEquals(
        ImmutableSet.of(),
        ImmutableSet.copyOf(
            coordinator.retrieveUnusedSegmentsForInterval(
                existingSegment2.getDataSource(),
                existingSegment2.getInterval().withEnd(existingSegment2.getInterval().getEnd().plusYears(1))
            )
        )
    );
  }

  @Test
<<<<<<< HEAD
  public void testGetPendingSegmentsForIntervalWithSequencePrefixes()
  {
    Pair<SegmentIdWithShardSpec, String> validIntervalValidSequence = Pair.of(
        SegmentIdWithShardSpec.fromDataSegment(defaultSegment),
        "validLOL"
    );
    insertPendingSegmentAndSequenceName(validIntervalValidSequence);

    Pair<SegmentIdWithShardSpec, String> validIntervalInvalidSequence = Pair.of(
        SegmentIdWithShardSpec.fromDataSegment(defaultSegment2),
        "invalidRandom"
    );
    insertPendingSegmentAndSequenceName(validIntervalInvalidSequence);

    Pair<SegmentIdWithShardSpec, String> invalidIntervalvalidSequence = Pair.of(
        SegmentIdWithShardSpec.fromDataSegment(existingSegment1),
        "validStuff"
    );
    insertPendingSegmentAndSequenceName(invalidIntervalvalidSequence);

    Pair<SegmentIdWithShardSpec, String> twentyFifteenWithAnotherValidSequence = Pair.of(
        new SegmentIdWithShardSpec(
            existingSegment1.getDataSource(),
            Intervals.of("2015/2016"),
            "1970-01-01",
            new NumberedShardSpec(1, 0)
        ),
        "alsoValidAgain"
    );
    insertPendingSegmentAndSequenceName(twentyFifteenWithAnotherValidSequence);

    Pair<SegmentIdWithShardSpec, String> twentyFifteenWithInvalidSequence = Pair.of(
        new SegmentIdWithShardSpec(
            existingSegment1.getDataSource(),
            Intervals.of("2015/2016"),
            "1970-01-01",
            new NumberedShardSpec(2, 0)
        ),
        "definitelyInvalid"
    );
    insertPendingSegmentAndSequenceName(twentyFifteenWithInvalidSequence);


    final Map<SegmentIdWithShardSpec, String> expected = new HashMap<>();
    expected.put(validIntervalValidSequence.lhs, validIntervalValidSequence.rhs);
    expected.put(twentyFifteenWithAnotherValidSequence.lhs, twentyFifteenWithAnotherValidSequence.rhs);

    final Map<SegmentIdWithShardSpec, String> actual =
        derbyConnector.retryWithHandle(handle -> coordinator.getPendingSegmentsForIntervalWithHandle(
            handle,
            defaultSegment.getDataSource(),
            defaultSegment.getInterval(),
            ImmutableSet.of("valid", "alsoValid")
        ));
    Assert.assertEquals(expected, actual);
=======
  public void testRetrieveUsedSegmentsAndCreatedDates()
  {
    insertUsedSegments(ImmutableSet.of(defaultSegment));

    List<Pair<DataSegment, String>> resultForIntervalOnTheLeft =
        coordinator.retrieveUsedSegmentsAndCreatedDates(defaultSegment.getDataSource(), Intervals.of("2000/2001"));
    Assert.assertTrue(resultForIntervalOnTheLeft.isEmpty());

    List<Pair<DataSegment, String>> resultForIntervalOnTheRight =
        coordinator.retrieveUsedSegmentsAndCreatedDates(defaultSegment.getDataSource(), Intervals.of("3000/3001"));
    Assert.assertTrue(resultForIntervalOnTheRight.isEmpty());

    List<Pair<DataSegment, String>> resultForExactInterval =
        coordinator.retrieveUsedSegmentsAndCreatedDates(defaultSegment.getDataSource(), defaultSegment.getInterval());
    Assert.assertEquals(1, resultForExactInterval.size());
    Assert.assertEquals(defaultSegment, resultForExactInterval.get(0).lhs);

    List<Pair<DataSegment, String>> resultForIntervalWithLeftOverlap =
        coordinator.retrieveUsedSegmentsAndCreatedDates(defaultSegment.getDataSource(), Intervals.of("2000/2015-01-02"));
    Assert.assertEquals(resultForExactInterval, resultForIntervalWithLeftOverlap);

    List<Pair<DataSegment, String>> resultForIntervalWithRightOverlap =
        coordinator.retrieveUsedSegmentsAndCreatedDates(defaultSegment.getDataSource(), Intervals.of("2015-01-01/3000"));
    Assert.assertEquals(resultForExactInterval, resultForIntervalWithRightOverlap);

    List<Pair<DataSegment, String>> resultForEternity =
        coordinator.retrieveUsedSegmentsAndCreatedDates(defaultSegment.getDataSource(), Intervals.ETERNITY);
    Assert.assertEquals(resultForExactInterval, resultForEternity);
  }

  @Test
  public void testRetrieveUsedSegmentsAndCreatedDatesFetchesEternityForAnyInterval()
  {

    insertUsedSegments(ImmutableSet.of(eternitySegment, firstHalfEternityRangeSegment, secondHalfEternityRangeSegment));

    List<Pair<DataSegment, String>> resultForRandomInterval =
        coordinator.retrieveUsedSegmentsAndCreatedDates(defaultSegment.getDataSource(), defaultSegment.getInterval());
    Assert.assertEquals(3, resultForRandomInterval.size());

    List<Pair<DataSegment, String>> resultForEternity =
        coordinator.retrieveUsedSegmentsAndCreatedDates(defaultSegment.getDataSource(), eternitySegment.getInterval());
    Assert.assertEquals(3, resultForEternity.size());
>>>>>>> a8febd45
  }

  private static class DS
  {
    static final String WIKI = "wiki";
  }

  private DataSegment createSegment(Interval interval, String version, ShardSpec shardSpec)
  {
    return DataSegment.builder()
                      .dataSource(DS.WIKI)
                      .interval(interval)
                      .version(version)
                      .shardSpec(shardSpec)
                      .size(100)
                      .build();
  }
}<|MERGE_RESOLUTION|>--- conflicted
+++ resolved
@@ -2595,7 +2595,6 @@
   }
 
   @Test
-<<<<<<< HEAD
   public void testGetPendingSegmentsForIntervalWithSequencePrefixes()
   {
     Pair<SegmentIdWithShardSpec, String> validIntervalValidSequence = Pair.of(
@@ -2651,7 +2650,9 @@
             ImmutableSet.of("valid", "alsoValid")
         ));
     Assert.assertEquals(expected, actual);
-=======
+  }
+
+  @Test
   public void testRetrieveUsedSegmentsAndCreatedDates()
   {
     insertUsedSegments(ImmutableSet.of(defaultSegment));
@@ -2695,7 +2696,6 @@
     List<Pair<DataSegment, String>> resultForEternity =
         coordinator.retrieveUsedSegmentsAndCreatedDates(defaultSegment.getDataSource(), eternitySegment.getInterval());
     Assert.assertEquals(3, resultForEternity.size());
->>>>>>> a8febd45
   }
 
   private static class DS
