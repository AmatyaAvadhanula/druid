/*
 * Druid - a distributed column store.
 * Copyright (C) 2012  Metamarkets Group Inc.
 *
 * This program is free software; you can redistribute it and/or
 * modify it under the terms of the GNU General Public License
 * as published by the Free Software Foundation; either version 2
 * of the License, or (at your option) any later version.
 *
 * This program is distributed in the hope that it will be useful,
 * but WITHOUT ANY WARRANTY; without even the implied warranty of
 * MERCHANTABILITY or FITNESS FOR A PARTICULAR PURPOSE.  See the
 * GNU General Public License for more details.
 *
 * You should have received a copy of the GNU General Public License
 * along with this program; if not, write to the Free Software
 * Foundation, Inc., 51 Franklin Street, Fifth Floor, Boston, MA  02110-1301, USA.
 */

package com.metamx.druid.merger.coordinator.http;

import com.fasterxml.jackson.databind.ObjectMapper;
import com.fasterxml.jackson.jaxrs.json.JacksonJsonProvider;
import com.google.inject.Provides;
<<<<<<< HEAD
import com.metamx.druid.merger.coordinator.TaskMaster;
=======
import com.metamx.druid.merger.coordinator.TaskMasterLifecycle;
>>>>>>> ad1de9ba
import com.metamx.druid.merger.coordinator.TaskQueue;
import com.metamx.druid.merger.coordinator.TaskStorageQueryAdapter;
import com.metamx.druid.merger.coordinator.config.IndexerCoordinatorConfig;
import com.metamx.druid.merger.coordinator.setup.WorkerSetupManager;
import com.metamx.emitter.service.ServiceEmitter;
import com.sun.jersey.guice.JerseyServletModule;
import com.sun.jersey.guice.spi.container.servlet.GuiceContainer;



import javax.inject.Singleton;

/**
 */
public class IndexerCoordinatorServletModule extends JerseyServletModule
{
  private final ObjectMapper jsonMapper;
  private final IndexerCoordinatorConfig indexerCoordinatorConfig;
  private final ServiceEmitter emitter;
<<<<<<< HEAD
  private final TaskQueue tasks;
=======
  private final TaskMasterLifecycle taskMasterLifecycle;
>>>>>>> ad1de9ba
  private final TaskStorageQueryAdapter taskStorageQueryAdapter;
  private final WorkerSetupManager workerSetupManager;
  private final TaskMaster taskMaster;

  public IndexerCoordinatorServletModule(
      ObjectMapper jsonMapper,
      IndexerCoordinatorConfig indexerCoordinatorConfig,
      ServiceEmitter emitter,
<<<<<<< HEAD
      TaskQueue tasks,
      TaskStorageQueryAdapter taskStorageQueryAdapter,
      WorkerSetupManager workerSetupManager,
      TaskMaster taskMaster
=======
      TaskMasterLifecycle taskMasterLifecycle,
      TaskStorageQueryAdapter taskStorageQueryAdapter,
      WorkerSetupManager workerSetupManager
>>>>>>> ad1de9ba
  )
  {
    this.jsonMapper = jsonMapper;
    this.indexerCoordinatorConfig = indexerCoordinatorConfig;
    this.emitter = emitter;
<<<<<<< HEAD
    this.tasks = tasks;
=======
    this.taskMasterLifecycle = taskMasterLifecycle;
>>>>>>> ad1de9ba
    this.taskStorageQueryAdapter = taskStorageQueryAdapter;
    this.workerSetupManager = workerSetupManager;
    this.taskMaster = taskMaster;
  }

  @Override
  protected void configureServlets()
  {
    bind(IndexerCoordinatorResource.class);
    bind(IndexerCoordinatorInfoResource.class);
    bind(ObjectMapper.class).toInstance(jsonMapper);
    bind(IndexerCoordinatorConfig.class).toInstance(indexerCoordinatorConfig);
    bind(ServiceEmitter.class).toInstance(emitter);
<<<<<<< HEAD
    bind(TaskQueue.class).toInstance(tasks);
=======
    bind(TaskMasterLifecycle.class).toInstance(taskMasterLifecycle);
>>>>>>> ad1de9ba
    bind(TaskStorageQueryAdapter.class).toInstance(taskStorageQueryAdapter);
    bind(WorkerSetupManager.class).toInstance(workerSetupManager);
    bind(TaskMaster.class).toInstance(taskMaster);

    serve("/*").with(GuiceContainer.class);
  }

  @Provides
  @Singleton
  public JacksonJsonProvider getJacksonJsonProvider()
  {
    final JacksonJsonProvider provider = new JacksonJsonProvider();
    provider.setMapper(jsonMapper);
    return provider;
  }
}<|MERGE_RESOLUTION|>--- conflicted
+++ resolved
@@ -22,20 +22,13 @@
 import com.fasterxml.jackson.databind.ObjectMapper;
 import com.fasterxml.jackson.jaxrs.json.JacksonJsonProvider;
 import com.google.inject.Provides;
-<<<<<<< HEAD
-import com.metamx.druid.merger.coordinator.TaskMaster;
-=======
 import com.metamx.druid.merger.coordinator.TaskMasterLifecycle;
->>>>>>> ad1de9ba
-import com.metamx.druid.merger.coordinator.TaskQueue;
 import com.metamx.druid.merger.coordinator.TaskStorageQueryAdapter;
 import com.metamx.druid.merger.coordinator.config.IndexerCoordinatorConfig;
 import com.metamx.druid.merger.coordinator.setup.WorkerSetupManager;
 import com.metamx.emitter.service.ServiceEmitter;
 import com.sun.jersey.guice.JerseyServletModule;
 import com.sun.jersey.guice.spi.container.servlet.GuiceContainer;
-
-
 
 import javax.inject.Singleton;
 
@@ -46,42 +39,25 @@
   private final ObjectMapper jsonMapper;
   private final IndexerCoordinatorConfig indexerCoordinatorConfig;
   private final ServiceEmitter emitter;
-<<<<<<< HEAD
-  private final TaskQueue tasks;
-=======
   private final TaskMasterLifecycle taskMasterLifecycle;
->>>>>>> ad1de9ba
   private final TaskStorageQueryAdapter taskStorageQueryAdapter;
   private final WorkerSetupManager workerSetupManager;
-  private final TaskMaster taskMaster;
 
   public IndexerCoordinatorServletModule(
       ObjectMapper jsonMapper,
       IndexerCoordinatorConfig indexerCoordinatorConfig,
       ServiceEmitter emitter,
-<<<<<<< HEAD
-      TaskQueue tasks,
-      TaskStorageQueryAdapter taskStorageQueryAdapter,
-      WorkerSetupManager workerSetupManager,
-      TaskMaster taskMaster
-=======
       TaskMasterLifecycle taskMasterLifecycle,
       TaskStorageQueryAdapter taskStorageQueryAdapter,
       WorkerSetupManager workerSetupManager
->>>>>>> ad1de9ba
   )
   {
     this.jsonMapper = jsonMapper;
     this.indexerCoordinatorConfig = indexerCoordinatorConfig;
     this.emitter = emitter;
-<<<<<<< HEAD
-    this.tasks = tasks;
-=======
     this.taskMasterLifecycle = taskMasterLifecycle;
->>>>>>> ad1de9ba
     this.taskStorageQueryAdapter = taskStorageQueryAdapter;
     this.workerSetupManager = workerSetupManager;
-    this.taskMaster = taskMaster;
   }
 
   @Override
@@ -92,14 +68,9 @@
     bind(ObjectMapper.class).toInstance(jsonMapper);
     bind(IndexerCoordinatorConfig.class).toInstance(indexerCoordinatorConfig);
     bind(ServiceEmitter.class).toInstance(emitter);
-<<<<<<< HEAD
-    bind(TaskQueue.class).toInstance(tasks);
-=======
     bind(TaskMasterLifecycle.class).toInstance(taskMasterLifecycle);
->>>>>>> ad1de9ba
     bind(TaskStorageQueryAdapter.class).toInstance(taskStorageQueryAdapter);
     bind(WorkerSetupManager.class).toInstance(workerSetupManager);
-    bind(TaskMaster.class).toInstance(taskMaster);
 
     serve("/*").with(GuiceContainer.class);
   }
