--- conflicted
+++ resolved
@@ -29,20 +29,7 @@
 import io.druid.java.util.common.guava.Sequences;
 import io.druid.query.ResourceLimitExceededException;
 import io.druid.query.TableDataSource;
-<<<<<<< HEAD
-import io.druid.query.filter.AndDimFilter;
-import io.druid.query.filter.BoundDimFilter;
-import io.druid.query.filter.DimFilter;
-import io.druid.query.filter.ExpressionDimFilter;
-import io.druid.query.filter.OrDimFilter;
-import io.druid.query.filter.SelectorDimFilter;
 import io.druid.segment.DimensionHandlerUtils;
-import io.druid.segment.NullHandlingHelper;
-import io.druid.segment.VirtualColumn;
-import io.druid.segment.virtual.ExpressionVirtualColumn;
-import io.druid.sql.calcite.expression.DruidExpression;
-=======
->>>>>>> 3f1009aa
 import io.druid.sql.calcite.planner.PlannerContext;
 import org.apache.calcite.interpreter.BindableConvention;
 import org.apache.calcite.plan.RelOptCluster;
@@ -314,50 +301,20 @@
               final List<RexNode> subConditions = new ArrayList<>();
 
               for (int i = 0; i < values.size(); i++) {
-<<<<<<< HEAD
-                final DruidExpression leftExpression = leftExpressions.get(i);
-                if (leftExpression.isSimpleExtraction()) {
-                  String valToFilter = values.get(i);
-                  bounds.add(
-                      valToFilter == null ?
-                      new SelectorDimFilter(
-                          leftExpression.getSimpleExtraction().getColumn(),
-                          NullHandlingHelper.nullToDefault((String) null),
-                          leftExpression.getSimpleExtraction().getExtractionFn()
-                      ) :
-                      new BoundDimFilter(
-                          leftExpression.getSimpleExtraction().getColumn(),
-                          valToFilter,
-                          valToFilter,
-                          false,
-                          false,
-                          null,
-                          leftExpression.getSimpleExtraction().getExtractionFn(),
-                          getSourceRowSignature().naturalStringComparator(leftExpression.getSimpleExtraction())
-                      )
-                  );
+                final String value = values.get(i);
+                if (value == null) {
+                  subConditions.add(
+                      getCluster().getRexBuilder()
+                                  .makeCall(SqlStdOperatorTable.IS_NULL, leftExpressions.get(i)));
                 } else {
-                  bounds.add(
-                      new ExpressionDimFilter(
-                          StringUtils.format(
-                              "(%s == %s)",
-                              leftExpression.getExpression(),
-                              DruidExpression.stringLiteral(values.get(i))
-                          ),
-                          getPlannerContext().getExprMacroTable()
+                  subConditions.add(
+                      getCluster().getRexBuilder().makeCall(
+                          SqlStdOperatorTable.EQUALS,
+                          leftExpressions.get(i),
+                          getCluster().getRexBuilder().makeLiteral(value)
                       )
                   );
                 }
-=======
-                final String value = values.get(i);
-                subConditions.add(
-                    getCluster().getRexBuilder().makeCall(
-                        SqlStdOperatorTable.EQUALS,
-                        leftExpressions.get(i),
-                        getCluster().getRexBuilder().makeLiteral(value)
-                    )
-                );
->>>>>>> 3f1009aa
               }
 
               theConditions.add(makeAnd(subConditions));
